# Copyright (c) 2017-2021 Universidade de Brasília
#
# This program is free software; you can redistribute it and/or modify it under
# the terms of the GNU General Public License version 2 as published by the Free
# Software Foundation;
#
# This program is distributed in the hope that it will be useful, but WITHOUT
# ANY WARRANTY; without even the implied warranty of MERCHANTABILITY or FITNESS
# FOR A PARTICULAR PURPOSE.  See the GNU General Public License for more
# details.
#
# You should have received a copy of the GNU General Public License along with
# this program; if not, write to the Free Software Foundation, Inc., 59 Temple
# Place, Suite 330, Boston, MA  02111-1307 USA
#
# Author: Gabriel Ferreira <gabrielcarvfer@gmail.com>

# Export compile time variable setting the directory to the NS3 root folder
add_definitions(-DPROJECT_SOURCE_PATH="${PROJECT_SOURCE_DIR}")

# Set INT128 as the default option for INT64X64 and register alternative
# implementations
set(NS3_INT64X64 "INT128" CACHE STRING "Int64x64 implementation")
set_property(CACHE NS3_INT64X64 PROPERTY STRINGS INT128 CAIRO DOUBLE)

# Purposefully hidden options:

# for ease of use, export all libraries and include directories to ns-3 module
# consumers by default
option(NS3_REEXPORT_THIRD_PARTY_LIBRARIES "Export all third-party libraries
and include directories to ns-3 module consumers" ON
)

# since we can't really do that safely from the CMake side
option(NS3_ENABLE_SUDO
       "Set executables ownership to root and enable the SUID flag" OFF
)

# Replace default CMake messages (logging) with custom colored messages as early
# as possible
include(${PROJECT_SOURCE_DIR}/build-support/3rd-party/colored-messages.cmake)

# WSLv1 doesn't support tap features
if(EXISTS "/proc/version")
  file(READ "/proc/version" CMAKE_LINUX_DISTRO)
  string(FIND "${CMAKE_LINUX_DISTRO}" "Microsoft" res)
  if(res EQUAL -1)
    set(WSLv1 False)
  else()
    set(WSLv1 True)
  endif()
endif()

# Set Linux flag if on Linux
if(UNIX AND NOT APPLE)
  set(LINUX TRUE)
  add_definitions(-D__LINUX__)
endif()

if(APPLE)
  add_definitions(-D__APPLE__)
endif()

if(WIN32)
  set(NS3_PRECOMPILE_HEADERS OFF
      CACHE BOOL "Precompile module headers to speed up compilation" FORCE
  )
endif()

set(cat_command cat)

if(CMAKE_XCODE_BUILD_SYSTEM)
  set(XCODE True)
else()
  set(XCODE False)
endif()

# Check the number of threads
include(ProcessorCount)
ProcessorCount(NumThreads)

# Output folders
if("${NS3_OUTPUT_DIRECTORY}" STREQUAL "")
  message(STATUS "Using default output directory ${PROJECT_SOURCE_DIR}/build")
  set(CMAKE_OUTPUT_DIRECTORY ${PROJECT_SOURCE_DIR}/build) # default output
                                                          # folder
else()
  # Check if NS3_OUTPUT_DIRECTORY is a relative path
  set(absolute_ns3_output_directory "${NS3_OUTPUT_DIRECTORY}")
  if(NOT IS_ABSOLUTE ${NS3_OUTPUT_DIRECTORY})
    set(absolute_ns3_output_directory
        "${PROJECT_SOURCE_DIR}/${NS3_OUTPUT_DIRECTORY}"
    )
  endif()

  # Transform backward slash into forward slash Not the best way to do it since
  # \ is a scape thing and can be used before whitespaces
  string(REPLACE "\\" "/" absolute_ns3_output_directory
                 "${absolute_ns3_output_directory}"
  )

  if(NOT (EXISTS ${absolute_ns3_output_directory}))
    message(
      STATUS
        "User-defined output directory \"${NS3_OUTPUT_DIRECTORY}\" doesn't exist. Trying to create it"
    )
    file(MAKE_DIRECTORY ${absolute_ns3_output_directory})
    if(NOT (EXISTS ${absolute_ns3_output_directory}))
      message(
        FATAL_ERROR
          "User-defined output directory \"${absolute_ns3_output_directory}\" could not be created. "
          "Try changing the value of NS3_OUTPUT_DIRECTORY"
      )
    endif()

    # If this directory is not inside the ns-3-dev folder, alert users tests may
    # break
    if(NOT ("${absolute_ns3_output_directory}" MATCHES "${PROJECT_SOURCE_DIR}"))
      message(
        WARNING
          "User-defined output directory \"${absolute_ns3_output_directory}\" is outside "
          " of the ns-3 directory ${PROJECT_SOURCE_DIR}, which will break some tests"
      )
    endif()
  endif()
  message(
    STATUS
      "User-defined output directory \"${absolute_ns3_output_directory}\" will be used"
  )
  set(CMAKE_OUTPUT_DIRECTORY ${absolute_ns3_output_directory})
endif()
set(CMAKE_ARCHIVE_OUTPUT_DIRECTORY ${CMAKE_OUTPUT_DIRECTORY}/lib)
set(CMAKE_LIBRARY_OUTPUT_DIRECTORY ${CMAKE_OUTPUT_DIRECTORY}/lib)
set(CMAKE_RUNTIME_OUTPUT_DIRECTORY ${CMAKE_OUTPUT_DIRECTORY})
set(CMAKE_HEADER_OUTPUT_DIRECTORY ${CMAKE_OUTPUT_DIRECTORY}/include/ns3)
set(THIRD_PARTY_DIRECTORY ${PROJECT_SOURCE_DIR}/3rd-party)
set(CMAKE_EXPORT_COMPILE_COMMANDS ON)

# Get installation folder default values for each platform and include package
# configuration macro
include(GNUInstallDirs)
include(build-support/custom-modules/ns3-cmake-package.cmake)

if(${XCODE})
  # Is that so hard not to break people's CI, AAPL? Why would you output the
  # targets to a Debug/Release subfolder? Why?
  foreach(OUTPUTCONFIG ${CMAKE_CONFIGURATION_TYPES})
    string(TOUPPER ${OUTPUTCONFIG} OUTPUTCONFIG)
    set(CMAKE_RUNTIME_OUTPUT_DIRECTORY_${OUTPUTCONFIG}
        ${CMAKE_RUNTIME_OUTPUT_DIRECTORY}
    )
    set(CMAKE_LIBRARY_OUTPUT_DIRECTORY_${OUTPUTCONFIG}
        ${CMAKE_LIBRARY_OUTPUT_DIRECTORY}
    )
    set(CMAKE_ARCHIVE_OUTPUT_DIRECTORY_${OUTPUTCONFIG}
        ${CMAKE_ARCHIVE_OUTPUT_DIRECTORY}
    )
  endforeach()
endif()

# fPIC (position-independent code) and fPIE (position-independent executable)
set(CMAKE_POSITION_INDEPENDENT_CODE ON)

# do not create a file-level dependency with shared libraries reducing
# unnecessary relinking
set(CMAKE_LINK_DEPENDS_NO_SHARED TRUE)

# Identify compiler and check version
set(below_minimum_msg "compiler is below the minimum required version")
set(CLANG FALSE)
if("${CMAKE_CXX_COMPILER_ID}" MATCHES "AppleClang")
  if(CMAKE_CXX_COMPILER_VERSION VERSION_LESS ${AppleClang_MinVersion})
    message(
      FATAL_ERROR
        "Apple Clang ${CMAKE_CXX_COMPILER_VERSION} ${below_minimum_msg} ${AppleClang_MinVersion}"
    )
  endif()
  set(CLANG TRUE)
endif()

if((NOT CLANG) AND ("${CMAKE_CXX_COMPILER_ID}" MATCHES "Clang"))
  if(CMAKE_CXX_COMPILER_VERSION VERSION_LESS ${Clang_MinVersion})
    message(
      FATAL_ERROR
        "Clang ${CMAKE_CXX_COMPILER_VERSION} ${below_minimum_msg} ${Clang_MinVersion}"
    )
  endif()
  set(CLANG TRUE)
endif()

if(CLANG)
  if(${NS3_COLORED_OUTPUT} OR "$ENV{CLICOLOR}")
    add_definitions(-fcolor-diagnostics) # colorize clang++ output
  endif()
endif()

set(GCC FALSE)
if("${CMAKE_CXX_COMPILER_ID}" MATCHES "GNU")
  if(CMAKE_CXX_COMPILER_VERSION VERSION_LESS ${GNU_MinVersion})
    message(
      FATAL_ERROR
        "GNU ${CMAKE_CXX_COMPILER_VERSION} ${below_minimum_msg} ${GNU_MinVersion}"
    )
  endif()
  set(GCC TRUE)
  add_definitions(-fno-semantic-interposition)
  if(${NS3_COLORED_OUTPUT} OR "$ENV{CLICOLOR}")
    add_definitions(-fdiagnostics-color=always) # colorize g++ output
  endif()
endif()
unset(below_minimum_msg)

# Set compiler options and get command to force unused function linkage (useful
# for libraries)
set(CXX_UNSUPPORTED_STANDARDS 98 11 14)
set(CMAKE_CXX_STANDARD_MINIMUM 17)
set(CMAKE_CXX_STANDARD_REQUIRED ON)
set(LIB_AS_NEEDED_PRE)
set(LIB_AS_NEEDED_POST)
set(STATIC_LINK_FLAGS -static -static-libstdc++ -static-libgcc)
if(${GCC} AND NOT APPLE)
  # using GCC
  set(LIB_AS_NEEDED_PRE -Wl,--no-as-needed)
  set(LIB_AS_NEEDED_POST -Wl,--as-needed)
  set(LIB_AS_NEEDED_PRE_STATIC -Wl,--whole-archive,-Bstatic)
  set(LIB_AS_NEEDED_POST_STATIC -Wl,--no-whole-archive)
  set(LIB_AS_NEEDED_POST_STATIC_DYN -Wl,-Bdynamic,--no-whole-archive)
endif()

if(${CLANG} AND APPLE)
  # using Clang set(LIB_AS_NEEDED_PRE -all_load)
  set(LIB_AS_NEEDED_POST)
  set(LIB_AS_NEEDED_PRE_STATIC -Wl,-all_load)
  set(STATIC_LINK_FLAGS)
endif()

# Search for faster linkers mold and lld, and use them if available
mark_as_advanced(MOLD LLD)
find_program(MOLD mold)
find_program(LLD ld.lld)

# USING_FAST_LINKER will be defined if a fast linker is being used and its
# content will correspond to the fast linker name

# Mold support was added in GCC 12.1.0
if(NOT USING_FAST_LINKER
   AND NOT (${MOLD} STREQUAL "MOLD-NOTFOUND")
   AND LINUX
   AND ${GCC}
   AND (CMAKE_CXX_COMPILER_VERSION VERSION_GREATER_EQUAL 12.1.0)
)
  set(USING_FAST_LINKER MOLD)
  add_link_options("-fuse-ld=mold")
endif()

if(NOT USING_FAST_LINKER AND NOT (${LLD} STREQUAL "LLD-NOTFOUND")
   AND (${GCC} OR ${CLANG})
)
  set(USING_FAST_LINKER LLD)
  add_link_options("-fuse-ld=lld")
  if(WIN32)
    # Clear unsupported linker flags on Windows
    set(LIB_AS_NEEDED_PRE)
  endif()
endif()

# Include CMake files used for compiler checks
include(CheckIncludeFile) # Used to check a single C header at a time
include(CheckIncludeFileCXX) # Used to check a single C++ header at a time
include(CheckIncludeFiles) # Used to check multiple headers at once
include(CheckFunctionExists)

macro(SUBDIRLIST result curdir)
  file(GLOB children RELATIVE ${curdir} ${curdir}/*)
  set(dirlist "")
  foreach(child ${children})
    if(IS_DIRECTORY ${curdir}/${child})
      list(APPEND dirlist ${child})
    endif()
  endforeach()
  set(${result} ${dirlist})
endmacro()

macro(library_target_name libname targetname)
  set(${targetname} lib${libname})
endmacro()

macro(clear_global_cached_variables)
  # clear cache variables
  unset(build_profile CACHE)
  unset(build_profile_suffix CACHE)
  unset(lib-ns3-static-objs CACHE)
  unset(ns3-contrib-libs CACHE)
  unset(ns3-example-folders CACHE)
  unset(ns3-execs CACHE)
  unset(ns3-execs-py CACHE)
  unset(ns3-external-libs CACHE)
  unset(ns3-headers-to-module-map CACHE)
  unset(ns3-libs CACHE)
  unset(ns3-libs-tests CACHE)
  unset(ns3-python-bindings-modules CACHE)
  mark_as_advanced(
    build_profile
    build_profile_suffix
    lib-ns3-static-objs
    ns3-contrib-libs
    ns3-example-folders
    ns3-execs
    ns3-execs-py
    ns3-external-libs
    ns3-headers-to-module-map
    ns3-libs
    ns3-libs-tests
    ns3-python-bindings-modules
  )
endmacro()

# function used to search for package and program dependencies than store list
# of missing dependencies in the list whose name is stored in missing_deps
function(check_deps package_deps program_deps missing_deps)
  set(local_missing_deps)
  # Search for package dependencies
  foreach(package ${package_deps})
    find_package(${package})
    if(NOT ${${package}_FOUND})
      list(APPEND local_missing_deps ${package})
    endif()
  endforeach()

  # And for program dependencies
  foreach(program ${program_deps})
    # CMake likes to cache find_* to speed things up, so we can't reuse names
    # here or it won't check other dependencies
    string(TOUPPER ${program} upper_${program})
    mark_as_advanced(${upper_${program}})
    find_program(${upper_${program}} ${program})
    if("${${upper_${program}}}" STREQUAL "${upper_${program}}-NOTFOUND")
      list(APPEND local_missing_deps ${program})
    endif()
  endforeach()

  # Store list of missing dependencies in the parent scope
  set(${missing_deps} ${local_missing_deps} PARENT_SCOPE)
endfunction()

# process all options passed in main cmakeLists
macro(process_options)
  clear_global_cached_variables()

  # make sure to default to RelWithDebInfo if no build type is specified
  if(NOT CMAKE_BUILD_TYPE)
    set(CMAKE_BUILD_TYPE "default" CACHE STRING "Choose the type of build."
                                         FORCE
    )
    set(NS3_ASSERT ON CACHE BOOL "Enable assert on failure" FORCE)
    set(NS3_LOG ON CACHE BOOL "Enable logging to be built" FORCE)
    set(NS3_WARNINGS_AS_ERRORS OFF
        CACHE BOOL "Treat warnings as errors. Requires NS3_WARNINGS=ON" FORCE
    )
  endif()

  # process debug switch Used in build-profile-test-suite
  string(TOLOWER ${CMAKE_BUILD_TYPE} cmakeBuildType)
  set(build_profile "${cmakeBuildType}" CACHE INTERNAL "")
  if(${cmakeBuildType} STREQUAL "debug")
    add_definitions(-DNS3_BUILD_PROFILE_DEBUG)
  elseif(${cmakeBuildType} STREQUAL "relwithdebinfo" OR ${cmakeBuildType}
                                                        STREQUAL "default"
  )
    set(cmakeBuildType relwithdebinfo)
    set(CMAKE_CXX_FLAGS_DEFAULT ${CMAKE_CXX_FLAGS_RELWITHDEBINFO})
    add_definitions(-DNS3_BUILD_PROFILE_DEBUG)
  elseif(${cmakeBuildType} STREQUAL "release")
    if(${NS3_NATIVE_OPTIMIZATIONS})
      add_definitions(-DNS3_BUILD_PROFILE_OPTIMIZED)
      set(build_profile "optimized" CACHE INTERNAL "")
    else()
      add_definitions(-DNS3_BUILD_PROFILE_RELEASE)
    endif()
  else()
    add_definitions(-DNS3_BUILD_PROFILE_RELEASE)
  endif()

  # Enable examples if activated via command line (NS3_EXAMPLES) or ns3rc config
  # file
  set(ENABLE_EXAMPLES OFF)
  if(${NS3_EXAMPLES} OR ${ns3rc_examples_enabled})
    set(ENABLE_EXAMPLES ON)
  endif()

  # Enable examples if activated via command line (NS3_TESTS) or ns3rc config
  # file
  set(ENABLE_TESTS OFF)
  if(${NS3_TESTS} OR ${ns3rc_tests_enabled})
    set(ENABLE_TESTS ON)
    enable_testing()
  endif()

  set(profiles_without_suffixes release)
  set(build_profile_suffix "" CACHE INTERNAL "")
  if(NOT (${build_profile} IN_LIST profiles_without_suffixes))
    set(build_profile_suffix -${build_profile} CACHE INTERNAL "")
  endif()

  if(${NS3_VERBOSE})
    set_property(GLOBAL PROPERTY TARGET_MESSAGES TRUE)
    set(CMAKE_FIND_DEBUG_MODE TRUE)
    set(CMAKE_VERBOSE_MAKEFILE TRUE CACHE INTERNAL "")
  else()
    set_property(GLOBAL PROPERTY TARGET_MESSAGES OFF)
    unset(CMAKE_FIND_DEBUG_MODE)
    unset(CMAKE_VERBOSE_MAKEFILE CACHE)
  endif()

  # Set warning level and warning as errors
  if(${NS3_WARNINGS})
    if(MSVC)
      add_compile_options(/W3) # /W4 = -Wall + -Wextra
      if(${NS3_WARNINGS_AS_ERRORS})
        add_compile_options(/WX)
      endif()
    else()
      add_compile_options(-Wall) # -Wextra
      if(${NS3_WARNINGS_AS_ERRORS})
        add_compile_options(-Werror -Wno-error=deprecated-declarations)
      endif()
    endif()
  endif()

  include(build-support/custom-modules/ns3-versioning.cmake)
  set(ENABLE_BUILD_VERSION False)
  configure_embedded_version()

  if(${NS3_CLANG_FORMAT})
    find_program(CLANG_FORMAT clang-format)
    if("${CLANG_FORMAT}" STREQUAL "CLANG_FORMAT-NOTFOUND")
      message(${HIGHLIGHTED_STATUS} "Proceeding without clang-format")
    else()
      file(
        GLOB_RECURSE
        ALL_CXX_SOURCE_FILES
        src/*.cc
        src/*.h
        examples/*.cc
        examples/*.h
        utils/*.cc
        utils/*.h
        scratch/*.cc
        scratch/*.h
      )
      add_custom_target(
        clang-format COMMAND clang-format -style=file -i
                             ${ALL_CXX_SOURCE_FILES}
      )
      unset(ALL_CXX_SOURCE_FILES)
    endif()
  endif()

  if(${NS3_CLANG_TIDY})
    find_program(CLANG_TIDY clang-tidy)
    if("${CLANG_TIDY}" STREQUAL "CLANG_TIDY-NOTFOUND")
      message(${HIGHLIGHTED_STATUS}
              "Proceeding without clang-tidy static analysis"
      )
    else()
      set(CMAKE_CXX_CLANG_TIDY "clang-tidy")
    endif()
  else()
    unset(CMAKE_CXX_CLANG_TIDY)
  endif()

  if(${NS3_CLANG_TIMETRACE})
    if(${CLANG})
      # Fetch and build clang build analyzer
      include(ExternalProject)
      ExternalProject_Add(
        ClangBuildAnalyzer
        GIT_REPOSITORY "https://github.com/aras-p/ClangBuildAnalyzer.git"
        GIT_TAG "47406981a1c5a89e8f8c62802b924c3e163e7cb4"
        INSTALL_COMMAND cmake -E copy_if_different ClangBuildAnalyzer
                        ${PROJECT_BINARY_DIR}
      )

      # Add compiler flag and create target to do everything automatically
      add_definitions(-ftime-trace)
      add_custom_target(
        timeTraceReport
        COMMAND
          ${PROJECT_BINARY_DIR}/ClangBuildAnalyzer --all ${PROJECT_BINARY_DIR}
          ${PROJECT_BINARY_DIR}/clangBuildAnalyzerReport.bin
        COMMAND
          ${PROJECT_BINARY_DIR}/ClangBuildAnalyzer --analyze
          ${PROJECT_BINARY_DIR}/clangBuildAnalyzerReport.bin >
          ${PROJECT_SOURCE_DIR}/ClangBuildAnalyzerReport.txt
        DEPENDS ClangBuildAnalyzer
      )
    else()
      message(
        FATAL_ERROR
          "TimeTrace is a Clang feature, but you're using a different compiler."
      )
    endif()
  endif()

  mark_as_advanced(CMAKE_FORMAT_PROGRAM)
  find_program(CMAKE_FORMAT_PROGRAM cmake-format HINTS ~/.local/bin)
  if("${CMAKE_FORMAT_PROGRAM}" STREQUAL "CMAKE_FORMAT_PROGRAM-NOTFOUND")
    message(${HIGHLIGHTED_STATUS} "Proceeding without cmake-format")
  else()
    file(GLOB_RECURSE MODULES_CMAKE_FILES src/**/CMakeLists.txt
         contrib/**/CMakeLists.txt examples/**/CMakeLists.txt
    )
    file(
      GLOB
      INTERNAL_CMAKE_FILES
      CMakeLists.txt
      utils/**/CMakeLists.txt
      src/CMakeLists.txt
      build-support/**/*.cmake
      build-support/*.cmake
    )
    add_custom_target(
      cmake-format
      COMMAND
        ${CMAKE_FORMAT_PROGRAM} -c
        ${PROJECT_SOURCE_DIR}/build-support/cmake-format.txt -i
        ${INTERNAL_CMAKE_FILES}
      COMMAND
        ${CMAKE_FORMAT_PROGRAM} -c
        ${PROJECT_SOURCE_DIR}/build-support/cmake-format-modules.txt -i
        ${MODULES_CMAKE_FILES}
    )
    unset(MODULES_CMAKE_FILES)
    unset(INTERNAL_CMAKE_FILES)
  endif()

  # If the user has not set a CXX standard version, assume the minimum
  if(NOT "${CMAKE_CXX_STANDARD}")
    set(CMAKE_CXX_STANDARD ${CMAKE_CXX_STANDARD_MINIMUM})
  endif()

  # Search standard provided by the user in the unsupported standards list
  list(FIND CXX_UNSUPPORTED_STANDARDS ${CMAKE_CXX_STANDARD} unsupported)
  if(${unsupported} GREATER -1)
    message(
      FATAL_ERROR
        "You're trying to use the unsupported C++ ${CMAKE_CXX_STANDARD}.\n"
        "Try -DCMAKE_CXX_STANDARD=${CMAKE_CXX_STANDARD_MINIMUM}."
    )
  endif()

  # Honor CMAKE_CXX_STANDARD in check_cxx_source_compiles
  # https://cmake.org/cmake/help/latest/policy/CMP0067.html
  cmake_policy(SET CMP0066 NEW)
  cmake_policy(SET CMP0067 NEW)

  # After setting the correct CXX version, we can proceed to check for compiler
  # workarounds
  include(build-support/custom-modules/ns3-compiler-workarounds.cmake)

  if(${NS3_DES_METRICS})
    add_definitions(-DENABLE_DES_METRICS)
  endif()

  if(${NS3_SANITIZE} AND ${NS3_SANITIZE_MEMORY})
    message(
      FATAL_ERROR
        "The memory sanitizer can't be used with other sanitizers. Disable one of them."
    )
  endif()

  if(${NS3_SANITIZE})
    set(CMAKE_CXX_FLAGS "${CMAKE_CXX_FLAGS} -fsanitize=address,leak,undefined")
  endif()

  if(${NS3_SANITIZE_MEMORY})
    if(${CLANG})
      set(blacklistfile ${PROJECT_SOURCE_DIR}/memory-sanitizer-blacklist.txt)
      if(EXISTS ${blacklistfile})
        set(CMAKE_CXX_FLAGS
            "${CMAKE_CXX_FLAGS} -fsanitize=memory -fsanitize-blacklist=${blacklistfile}"
        )
      else()
        set(CMAKE_CXX_FLAGS "${CMAKE_CXX_FLAGS} -fsanitize=memory")
      endif()

      if(NOT ($ENV{MSAN_OPTIONS} MATCHES "strict_memcmp=0"))
        message(
          WARNING
            "Please export MSAN_OPTIONS=strict_memcmp=0 "
            "and call the generated buildsystem directly to proceed.\n"
            "Trying to build with cmake or IDEs will probably fail since"
            "CMake can't export environment variables to its parent process."
        )
      endif()
      unset(blacklistfile)
    else()
      message(FATAL_ERROR "The memory sanitizer is only supported by Clang")
    endif()
  endif()

  set(ENABLE_SQLITE False)
  if(${NS3_SQLITE})
    # find_package(SQLite3 QUIET) # unsupported in CMake 3.10 We emulate the
    # behavior of find_package below
    find_external_library(
      DEPENDENCY_NAME SQLite3 HEADER_NAME sqlite3.h LIBRARY_NAME sqlite3
    )

    if(${SQLite3_FOUND})
      set(ENABLE_SQLITE True)
      add_definitions(-DHAVE_SQLITE3)
      include_directories(${SQLite3_INCLUDE_DIRS})
    else()
      message(${HIGHLIGHTED_STATUS} "SQLite was not found")
    endif()
  endif()

  if(${NS3_NATIVE_OPTIMIZATIONS} AND ${GCC})
    add_compile_options(-march=native -mtune=native)
  endif()

  if(${NS3_LINK_TIME_OPTIMIZATION})
    # Link-time optimization (LTO) if available
    include(CheckIPOSupported)
    check_ipo_supported(RESULT LTO_AVAILABLE OUTPUT output)
    if(LTO_AVAILABLE)
      set(CMAKE_INTERPROCEDURAL_OPTIMIZATION TRUE)
      message(STATUS "Link-time optimization (LTO) is supported.")
    else()
      message(
        STATUS "Link-time optimization (LTO) is not supported: ${output}."
      )
    endif()
  endif()

  if(${NS3_LINK_WHAT_YOU_USE})
    set(CMAKE_LINK_WHAT_YOU_USE TRUE)
  else()
    set(CMAKE_LINK_WHAT_YOU_USE FALSE)
  endif()

  if(${NS3_INCLUDE_WHAT_YOU_USE})
    # Before using, install iwyu, run "strings /usr/bin/iwyu | grep LLVM" to
    # find the appropriate clang version and install it. If you don't do that,
    # it will fail. Worse than that: it will fail silently. We use the wrapper
    # to get a iwyu.log file in the ns-3-dev folder.
    find_program(INCLUDE_WHAT_YOU_USE_PROG iwyu)
    if("${INCLUDE_WHAT_YOU_USE_PROG}" STREQUAL
       "INCLUDE_WHAT_YOU_USE_PROG-NOTFOUND"
    )
      message(FATAL_ERROR "iwyu (include-what-you-use) was not found.")
    endif()
    message(STATUS "iwyu is enabled")
    set(CMAKE_CXX_INCLUDE_WHAT_YOU_USE
        ${PROJECT_SOURCE_DIR}/build-support/iwyu-wrapper.sh;${PROJECT_SOURCE_DIR}
    )
  else()
    unset(CMAKE_CXX_INCLUDE_WHAT_YOU_USE)
  endif()

  if(${XCODE})
    if(${NS3_STATIC} OR ${NS3_MONOLIB})
      message(
        FATAL_ERROR
          "Xcode doesn't play nicely with CMake object libraries,"
          "and those are used for NS3_STATIC and NS3_MONOLIB.\n"
          "Disable them or try a different generator"
      )
    endif()
    set(CMAKE_XCODE_GENERATE_TOP_LEVEL_PROJECT_ONLY ON)
    set(CMAKE_XCODE_ATTRIBUTE_CODE_SIGNING_REQUIRED NO)
    set(CMAKE_XCODE_ATTRIBUTE_CODE_SIGN_IDENTITY "")
  else()
    unset(CMAKE_XCODE_GENERATE_TOP_LEVEL_PROJECT_ONLY)
    unset(CMAKE_XCODE_ATTRIBUTE_CODE_SIGNING_REQUIRED)
    unset(CMAKE_XCODE_ATTRIBUTE_CODE_SIGN_IDENTITY)
  endif()

  # Set common include folder (./build/include, where we find ns3/core-module.h)
  include_directories(${CMAKE_OUTPUT_DIRECTORY}/include)

  # find required dependencies
  list(APPEND CMAKE_MODULE_PATH
       "${PROJECT_SOURCE_DIR}/build-support/custom-modules"
  )
  list(APPEND CMAKE_MODULE_PATH "${PROJECT_SOURCE_DIR}/build-support/3rd-party")

  # GTK3 Don't search for it if you don't have it installed, as it take an
  # insane amount of time
  if(${NS3_GTK3})
    find_package(HarfBuzz QUIET)
    if(NOT ${HarfBuzz_FOUND})
      message(${HIGHLIGHTED_STATUS}
              "Harfbuzz is required by GTK3 and was not found."
      )
    else()
      set(CMAKE_SUPPRESS_DEVELOPER_WARNINGS 1 CACHE BOOL "")
      find_package(GTK3 QUIET)
      unset(CMAKE_SUPPRESS_DEVELOPER_WARNINGS CACHE)
      if(NOT ${GTK3_FOUND})
        message(${HIGHLIGHTED_STATUS}
                "GTK3 was not found. Continuing without it."
        )
      else()
        if(${GTK3_VERSION} VERSION_LESS 3.22)
          set(GTK3_FOUND FALSE)
          message(${HIGHLIGHTED_STATUS}
                  "GTK3 found with incompatible version ${GTK3_VERSION}"
          )
        else()
          message(STATUS "GTK3 was found.")
          include_directories(${GTK3_INCLUDE_DIRS} ${HarfBuzz_INCLUDE_DIRS})
        endif()
      endif()

    endif()
  endif()

  if(${NS3_STATIC})
    # Warn users that they may be using shared libraries, which won't produce a
    # standalone static library
    message(
      WARNING "Statically linking 3rd party libraries have not been tested.\n"
              "Disable Brite, Click, Gtk, GSL, Mpi, Openflow and SQLite"
              " if you want a standalone static ns-3 library."
    )
    if(WIN32)
      message(FATAL_ERROR "Static builds are unsupported on Windows"
                          "\nSocket libraries cannot be linked statically"
      )
    endif()
  else()
    find_package(LibXml2 QUIET)
    if(NOT ${LIBXML2_FOUND})
      message(${HIGHLIGHTED_STATUS}
              "LibXML2 was not found. Continuing without it."
      )
    else()
      message(STATUS "LibXML2 was found.")
      add_definitions(-DHAVE_LIBXML2)
      include_directories(${LIBXML2_INCLUDE_DIR})
    endif()
  endif()

  set(THREADS_PREFER_PTHREAD_FLAG)
  find_package(Threads QUIET)
  if(NOT ${Threads_FOUND})
    message(FATAL_ERROR Threads are required by ns-3)
  endif()

  set(Python3_LIBRARIES)
  set(Python3_EXECUTABLE)
  set(Python3_FOUND FALSE)
  set(Python3_INCLUDE_DIRS)
  if(${CMAKE_VERSION} VERSION_GREATER_EQUAL "3.12.0")
    find_package(Python3 COMPONENTS Interpreter Development)
  else()
    # cmake-format: off
    set(Python_ADDITIONAL_VERSIONS 3.1 3.2 3.3 3.4 3.5 3.6 3.7 3.8 3.9)
    # cmake-format: on
    find_package(PythonInterp)
    find_package(PythonLibs)

    # Move deprecated results into the FindPython3 resulting variables
    set(Python3_Interpreter_FOUND ${PYTHONINTERP_FOUND})
    set(Python3_Development_FOUND ${PYTHONLIBS_FOUND})
    if(${PYTHONINTERP_FOUND})
      set(Python3_EXECUTABLE ${PYTHON_EXECUTABLE})
      set(Python3_FOUND TRUE)
    endif()
    if(${PYTHONLIBS_FOUND})
      set(Python3_LIBRARIES ${PYTHON_LIBRARIES})
      set(Python3_INCLUDE_DIRS ${PYTHON_INCLUDE_DIRS})
    endif()
  endif()

  # Check if both Python interpreter and development libraries were found
  if(${Python3_Interpreter_FOUND})
    if(${Python3_Development_FOUND})
      set(Python3_FOUND TRUE)
      if(APPLE)
        # Apple is very weird and there could be a lot of conflicting python
        # versions which can generate conflicting rpaths preventing the python
        # bindings from working

        # To work around, we extract the /path/to/Frameworks from the library
        # path
        list(GET Python3_LIBRARIES 0 pylib)
        string(REGEX REPLACE "(.*Frameworks)/Python(3.|.)framework.*" "\\1"
                             DEVELOPER_DIR ${pylib}
        )
        if("${DEVELOPER_DIR}" MATCHES "Frameworks")
          set(CMAKE_BUILD_RPATH "${DEVELOPER_DIR}" CACHE STRING "")
          set(CMAKE_INSTALL_RPATH "${DEVELOPER_DIR}" CACHE STRING "")
        endif()
      endif()
      include_directories(${Python3_INCLUDE_DIRS})
    else()
      message(${HIGHLIGHTED_STATUS}
              "Python: development libraries were not found"
      )
    endif()
  else()
    message(
      ${HIGHLIGHTED_STATUS}
      "Python: an incompatible version of Python was found, python bindings will be disabled"
    )
  endif()

  set(ENABLE_PYTHON_BINDINGS OFF)
  if(${NS3_PYTHON_BINDINGS})
    if(NOT ${Python3_FOUND})
      message(
        ${HIGHLIGHTED_STATUS}
        "Bindings: python bindings require Python, but it could not be found"
      )
    else()
      check_python_packages("cppyy" missing_packages)
      if(missing_packages)
        message(
          ${HIGHLIGHTED_STATUS}
          "Bindings: python bindings disabled due to the following missing dependencies: ${missing_packages}"
        )
      else()
        set(ENABLE_PYTHON_BINDINGS ON)
      endif()

      # Copy the bindings file if we have python, which will prevent python
      # scripts from failing due to the missing ns package
      set(destination_dir ${CMAKE_OUTPUT_DIRECTORY}/bindings/python/ns)
      configure_file(
        bindings/python/ns__init__.py ${destination_dir}/__init__.py COPYONLY
      )
    endif()
  endif()

  # Disable the below warning from bindings built in debug mode with clang++:
  # "expression with side effects will be evaluated despite being used as an
  # operand to 'typeid'"
  if(${ENABLE_PYTHON_BINDINGS} AND ${CLANG})
    add_compile_options(-Wno-potentially-evaluated-expression)
  endif()

  set(ENABLE_VISUALIZER FALSE)
  if(${NS3_VISUALIZER})
    if((NOT ${ENABLE_PYTHON_BINDINGS}) OR (NOT ${Python3_FOUND}))
      message(${HIGHLIGHTED_STATUS} "Visualizer requires Python bindings")
    else()
      set(ENABLE_VISUALIZER TRUE)
    endif()
  endif()

  if(${NS3_COVERAGE} AND (NOT ${ENABLE_TESTS} OR NOT ${ENABLE_EXAMPLES}))
    message(
      FATAL_ERROR
        "Code coverage requires examples and tests.\nTry reconfiguring CMake with -DNS3_TESTS=ON -DNS3_EXAMPLES=ON"
    )
  endif()

  if(${ENABLE_TESTS})
    add_custom_target(all-test-targets)

    # Create a custom target to run test.py --no-build Target is also used to
    # produce code coverage output
    add_custom_target(
      run_test_py
      COMMAND ${Python3_EXECUTABLE} test.py --no-build
      WORKING_DIRECTORY ${PROJECT_SOURCE_DIR}
      DEPENDS all-test-targets
    )
    if(${ENABLE_EXAMPLES})
      include(build-support/custom-modules/ns3-coverage.cmake)
    endif()
  endif()

  # Process config-store-config
  configure_file(
    build-support/config-store-config-template.h
    ${CMAKE_HEADER_OUTPUT_DIRECTORY}/config-store-config.h
  )

  set(ENABLE_MPI FALSE)
  if(${NS3_MPI})
    find_package(MPI QUIET)
    if(NOT ${MPI_FOUND})
      message(FATAL_ERROR "MPI was not found.")
    else()
      message(STATUS "MPI was found.")
      add_definitions(-DNS3_MPI)
      include_directories(${MPI_CXX_INCLUDE_DIRS})
      set(ENABLE_MPI TRUE)
    endif()
  endif()

<<<<<<< HEAD
  set(ENABLE_MTP FALSE)
  if(${NS3_MTP})
    add_definitions(-DNS3_MTP)
    set(ENABLE_MTP TRUE)
  endif()

  if(${NS3_VERBOSE})
    set_property(GLOBAL PROPERTY TARGET_MESSAGES TRUE)
    set(CMAKE_FIND_DEBUG_MODE TRUE)
    set(CMAKE_VERBOSE_MAKEFILE TRUE CACHE INTERNAL "")
  else()
    set_property(GLOBAL PROPERTY TARGET_MESSAGES OFF)
    unset(CMAKE_FIND_DEBUG_MODE)
    unset(CMAKE_VERBOSE_MAKEFILE CACHE)
  endif()

=======
>>>>>>> ebb59691
  mark_as_advanced(Boost_INCLUDE_DIR)
  find_package(Boost)
  if(${Boost_FOUND})
    include_directories(${Boost_INCLUDE_DIRS})
    set(CMAKE_REQUIRED_INCLUDES ${Boost_INCLUDE_DIRS})
  endif()

  if(${NS3_GSL})
    find_package(GSL QUIET)
    if(NOT ${GSL_FOUND})
      message(${HIGHLIGHTED_STATUS} "GSL was not found. Continuing without it.")
    else()
      message(STATUS "GSL was found.")
      add_definitions(-DHAVE_GSL)
      include_directories(${GSL_INCLUDE_DIRS})
    endif()
  endif()

  if(${NS3_GNUPLOT})
    find_package(Gnuplot-ios) # Not sure what package would contain the correct
                              # header/library
    if(NOT ${GNUPLOT_FOUND})
      message(${HIGHLIGHTED_STATUS}
              "GNUPLOT was not found. Continuing without it."
      )
    else()
      message(STATUS "GNUPLOT was found.")
      include_directories(${GNUPLOT_INCLUDE_DIRS})
      link_directories(${GNUPLOT_LIBRARY})
    endif()
  endif()

  # checking for documentation dependencies and creating targets

  # First we check for doxygen dependencies
  mark_as_advanced(DOXYGEN)
  check_deps("" "doxygen;dot;dia;python3" doxygen_docs_missing_deps)
  if(doxygen_docs_missing_deps)
    message(
      ${HIGHLIGHTED_STATUS}
      "docs: doxygen documentation not enabled due to missing dependencies: ${doxygen_docs_missing_deps}"
    )
    # cmake-format: off
    set(doxygen_missing_msg
        echo The following Doxygen dependencies are missing: ${doxygen_docs_missing_deps}.
            Reconfigure the project after installing them.
    )
    # cmake-format: on

    # Create stub targets to inform users about missing dependencies
    add_custom_target(
      run-print-introspected-doxygen COMMAND ${doxygen_missing_msg}
    )
    add_custom_target(
      run-introspected-command-line COMMAND ${doxygen_missing_msg}
    )
    add_custom_target(
      assemble-introspected-command-line COMMAND ${doxygen_missing_msg}
    )
    add_custom_target(update_doxygen_version COMMAND ${doxygen_missing_msg})
    add_custom_target(doxygen COMMAND ${doxygen_missing_msg})
    add_custom_target(doxygen-no-build COMMAND ${doxygen_missing_msg})
  else()
    # We checked this already exists, but we need the path to the executable
    find_package(Doxygen QUIET)

    # Get introspected doxygen
    add_custom_target(
      run-print-introspected-doxygen
      COMMAND
        ${CMAKE_OUTPUT_DIRECTORY}/utils/ns${NS3_VER}-print-introspected-doxygen${build_profile_suffix}
        > ${PROJECT_SOURCE_DIR}/doc/introspected-doxygen.h
      COMMAND
        ${CMAKE_OUTPUT_DIRECTORY}/utils/ns${NS3_VER}-print-introspected-doxygen${build_profile_suffix}
        --output-text > ${PROJECT_SOURCE_DIR}/doc/ns3-object.txt
      DEPENDS print-introspected-doxygen
    )
    add_custom_target(
      run-introspected-command-line
      COMMAND ${CMAKE_COMMAND} -E env NS_COMMANDLINE_INTROSPECTION=..
              ${Python3_EXECUTABLE} ./test.py --no-build --constrain=example
      WORKING_DIRECTORY ${PROJECT_SOURCE_DIR}
      DEPENDS all-test-targets # all-test-targets only exists if ENABLE_TESTS is
                               # set to ON
    )

    file(
      WRITE ${CMAKE_BINARY_DIR}/introspected-command-line-preamble.h
      "/* This file is automatically generated by
  CommandLine::PrintDoxygenUsage() from the CommandLine configuration
  in various example programs.  Do not edit this file!  Edit the
  CommandLine configuration in those files instead.
  */\n"
    )
    add_custom_target(
      assemble-introspected-command-line
      # works on CMake 3.18 or newer > COMMAND ${CMAKE_COMMAND} -E cat
      # ${PROJECT_SOURCE_DIR}/testpy-output/*.command-line >
      # ${PROJECT_SOURCE_DIR}/doc/introspected-command-line.h
      COMMAND
        ${cat_command} ${CMAKE_BINARY_DIR}/introspected-command-line-preamble.h
        ${PROJECT_SOURCE_DIR}/testpy-output/*.command-line >
        ${PROJECT_SOURCE_DIR}/doc/introspected-command-line.h 2> NULL
      DEPENDS run-introspected-command-line
    )

    add_custom_target(
      update_doxygen_version
      COMMAND bash ${PROJECT_SOURCE_DIR}/doc/ns3_html_theme/get_version.sh
      WORKING_DIRECTORY ${PROJECT_SOURCE_DIR}
    )

    add_custom_target(
      doxygen
      COMMAND ${DOXYGEN_EXECUTABLE} ${PROJECT_SOURCE_DIR}/doc/doxygen.conf
      WORKING_DIRECTORY ${PROJECT_SOURCE_DIR}
      DEPENDS update_doxygen_version run-print-introspected-doxygen
              assemble-introspected-command-line
      USES_TERMINAL
    )

    add_custom_target(
      doxygen-no-build
      COMMAND ${DOXYGEN_EXECUTABLE} ${PROJECT_SOURCE_DIR}/doc/doxygen.conf
      WORKING_DIRECTORY ${PROJECT_SOURCE_DIR}
      DEPENDS update_doxygen_version
      USES_TERMINAL
    )
  endif()

  # Now we check for sphinx dependencies
  mark_as_advanced(
    SPHINX_EXECUTABLE SPHINX_OUTPUT_HTML SPHINX_OUTPUT_MAN
    SPHINX_WARNINGS_AS_ERRORS
  )

  # Check deps accepts a list of packages, list of programs and name of the
  # return variable
  check_deps(
    "Sphinx" "epstopdf;pdflatex;latexmk;convert;dvipng"
    sphinx_docs_missing_deps
  )
  if(sphinx_docs_missing_deps)
    message(
      ${HIGHLIGHTED_STATUS}
      "docs: sphinx documentation not enabled due to missing dependencies: ${sphinx_docs_missing_deps}"
    )
    # cmake-format: off
    set(sphinx_missing_msg
        echo The following Sphinx dependencies are missing: ${sphinx_docs_missing_deps}.
            Reconfigure the project after installing them.
    )
    # cmake-format: on

    # Create stub targets to inform users about missing dependencies
    add_custom_target(sphinx COMMAND ${sphinx_missing_msg})
    add_custom_target(sphinx_manual COMMAND ${sphinx_missing_msg})
    add_custom_target(sphinx_models COMMAND ${sphinx_missing_msg})
    add_custom_target(sphinx_tutorial COMMAND ${sphinx_missing_msg})
    add_custom_target(sphinx_contributing COMMAND ${sphinx_missing_msg})
  else()
    add_custom_target(sphinx COMMENT "Building sphinx documents")
    mark_as_advanced(MAKE)
    find_program(MAKE NAMES make mingw32-make)
    if(${MAKE} STREQUAL "MAKE-NOTFOUND")
      message(
        FATAL_ERROR "Make was not found but it is required by Sphinx docs"
      )
    elseif(${MAKE} MATCHES "mingw32-make")
      # This is a super wild hack for MinGW
      #
      # For some reason make is shipped as mingw32-make instead of make, but
      # tons of software rely on it being called make
      #
      # We could technically create an alias, using doskey make=mingw32-make,
      # but we need to redefine that for every new shell or make registry
      # changes to make it permanent
      #
      # Symlinking requires administrative permissions for some reason, so we
      # just copy the entire thing
      get_filename_component(make_directory ${MAKE} DIRECTORY)
      get_filename_component(make_parent_directory ${make_directory} DIRECTORY)
      if(NOT (EXISTS ${make_directory}/make.exe))
        file(COPY ${MAKE} DESTINATION ${make_parent_directory})
        file(RENAME ${make_parent_directory}/mingw32-make.exe
             ${make_directory}/make.exe
        )
      endif()
      set(MAKE ${make_directory}/make.exe)
    else()

    endif()

    function(sphinx_target targetname)
      # cmake-format: off
      add_custom_target(
        sphinx_${targetname}
        COMMAND ${MAKE} SPHINXOPTS=-N -k html singlehtml latexpdf
        WORKING_DIRECTORY ${PROJECT_SOURCE_DIR}/doc/${targetname}
      )
      # cmake-format: on
      add_dependencies(sphinx sphinx_${targetname})
    endfunction()
    sphinx_target(manual)
    sphinx_target(models)
    sphinx_target(tutorial)
    sphinx_target(contributing)
  endif()
  # end of checking for documentation dependencies and creating targets

  # Adding this module manually is required by CMake 3.10
  include(CheckCXXSourceCompiles)

  # Process core-config If INT128 is not found, fallback to CAIRO
  if(${NS3_INT64X64} MATCHES "INT128")
    check_cxx_source_compiles(
      "#include <stdint.h>
       int main(int argc, char **argv)
         {
            (void)argc; (void)argv;
            if ((uint128_t *) 0) return 0;
            if (sizeof (uint128_t)) return 0;
            return 1;
         }"
      HAVE_UINT128_T
    )
    check_cxx_source_compiles(
      "#include <stdint.h>
       int main(int argc, char **argv)
         {
           (void)argc; (void)argv;
           if ((__uint128_t *) 0) return 0;
           if (sizeof (__uint128_t)) return 0;
           return 1;
        }"
      HAVE___UINT128_T
    )
    if(HAVE_UINT128_T OR HAVE___UINT128_T)
      set(INT64X64_USE_128 TRUE)
    else()
      message(${HIGHLIGHTED_STATUS}
              "Int128 was not found. Falling back to Cairo."
      )
      set(NS3_INT64X64 "CAIRO")
    endif()
  endif()

  # If long double and double have different sizes, fallback to CAIRO
  if(${NS3_INT64X64} MATCHES "DOUBLE")
    # WSLv1 has a long double issue that will result in a few tests failing
    # https://github.com/microsoft/WSL/issues/830
    include(CheckTypeSize)
    check_type_size("double" SIZEOF_DOUBLE)
    check_type_size("long double" SIZEOF_LONG_DOUBLE)

    if(${SIZEOF_LONG_DOUBLE} EQUAL ${SIZEOF_DOUBLE})
      message(
        STATUS
          "Long double has the wrong size: LD ${SIZEOF_LONG_DOUBLE} vs D ${SIZEOF_DOUBLE}. Falling back to CAIRO."
      )
      set(NS3_INT64X64 "CAIRO")
    else()
      set(INT64X64_USE_DOUBLE TRUE)
    endif()
  endif()

  # Fallback option
  if(${NS3_INT64X64} MATCHES "CAIRO")
    set(INT64X64_USE_CAIRO TRUE)
  endif()

  # Check for required headers and functions, set flags if they're found or warn
  # if they're not found
  check_include_file("stdint.h" "HAVE_STDINT_H")
  check_include_file("inttypes.h" "HAVE_INTTYPES_H")
  check_include_file("sys/types.h" "HAVE_SYS_TYPES_H")
  check_include_file("sys/stat.h" "HAVE_SYS_STAT_H")
  check_include_file("dirent.h" "HAVE_DIRENT_H")
  check_include_file("stdlib.h" "HAVE_STDLIB_H")
  check_include_file("signal.h" "HAVE_SIGNAL_H")
  check_include_file("netpacket/packet.h" "HAVE_PACKETH")
  check_function_exists("getenv" "HAVE_GETENV")

  configure_file(
    build-support/core-config-template.h
    ${CMAKE_HEADER_OUTPUT_DIRECTORY}/core-config.h
  )

  # Force enable ns-3 logging in debug builds and if requested for other build
  # types
  if(${NS3_LOG} OR (${build_profile} STREQUAL "debug"))
    add_definitions(-DNS3_LOG_ENABLE)
  endif()
  # Force enable ns-3 asserts in debug builds and if requested for other build
  # types
  if(${NS3_ASSERT} OR (${build_profile} STREQUAL "debug"))
    add_definitions(-DNS3_ASSERT_ENABLE)
  endif()

  set(ENABLE_TAP OFF)
  if(${NS3_TAP})
    set(ENABLE_TAP ON)
  endif()

  set(ENABLE_EMU OFF)
  if(${NS3_EMU})
    set(ENABLE_EMU ON)
  endif()

  set(PLATFORM_UNSUPPORTED_PRE "Platform doesn't support")
  set(PLATFORM_UNSUPPORTED_POST "features. Continuing without them.")
  # Remove from libs_to_build all incompatible libraries or the ones that
  # dependencies couldn't be installed
  if(APPLE OR WSLv1 OR WIN32)
    set(ENABLE_TAP OFF)
    set(ENABLE_EMU OFF)
    list(REMOVE_ITEM libs_to_build fd-net-device)
    message(
      STATUS
        "${PLATFORM_UNSUPPORTED_PRE} TAP and EMU ${PLATFORM_UNSUPPORTED_POST}"
    )
  endif()

  if(NOT ${ENABLE_MPI})
    list(REMOVE_ITEM libs_to_build mpi)
  endif()

  if(NOT ${ENABLE_MTP})
    list(REMOVE_ITEM libs_to_build mtp)
  endif()

  if(NOT ${ENABLE_VISUALIZER})
    list(REMOVE_ITEM libs_to_build visualizer)
  endif()

  if(NOT ${ENABLE_TAP})
    list(REMOVE_ITEM libs_to_build tap-bridge)
  endif()

  # Create library names to solve dependency problems with macros that will be
  # called at each lib subdirectory
  set(ns3-libs)
  set(ns3-all-enabled-modules)
  set(ns3-libs-tests)
  set(ns3-contrib-libs)
  set(lib-ns3-static-objs)
  set(ns3-external-libs)
  set(ns3-python-bindings ns${NS3_VER}-pybindings${build_profile_suffix})
  set(ns3-python-bindings-modules)

  foreach(libname ${scanned_modules})
    # Create libname of output library of module
    library_target_name(${libname} targetname)
    mark_as_advanced(lib${libname} lib${libname}-obj)
    set(lib${libname} ${targetname} CACHE INTERNAL "")
    set(lib${libname}-obj ${targetname}-obj CACHE INTERNAL "")
  endforeach()

  unset(optional_visualizer_lib)
  if(${ENABLE_VISUALIZER} AND (visualizer IN_LIST libs_to_build))
    set(optional_visualizer_lib ${libvisualizer})
  endif()

  set(PRECOMPILE_HEADERS_ENABLED OFF)
  if(${NS3_PRECOMPILE_HEADERS})
    if(${NS3_CLANG_TIDY})
      message(
        ${HIGHLIGHTED_STATUS}
        "Clang-tidy is incompatible with precompiled headers. Continuing without them."
      )
    elseif(${CMAKE_VERSION} VERSION_GREATER_EQUAL "3.16.0")
      set(PRECOMPILE_HEADERS_ENABLED ON)
      message(STATUS "Precompiled headers were enabled")
    else()
      message(
        STATUS
          "CMake ${CMAKE_VERSION} does not support precompiled headers. Continuing without them"
      )
    endif()
  endif()

  if(${PRECOMPILE_HEADERS_ENABLED})
    if(CLANG)
      # Clang adds a timestamp to the PCH, which prevents ccache from working
      # correctly
      # https://github.com/ccache/ccache/issues/539#issuecomment-664198545
      add_definitions(-Xclang -fno-pch-timestamp)
    endif()
    if(${XCODE})
      # XCode is weird and messes up with the PCH, requiring this flag
      # https://github.com/ccache/ccache/issues/156
      add_definitions(-Xclang -fno-validate-pch)
    endif()
    set(precompiled_header_libraries
        <algorithm>
        <cstdlib>
        <cstring>
        <exception>
        <fstream>
        <iostream>
        <limits>
        <list>
        <map>
        <math.h>
        <ostream>
        <set>
        <sstream>
        <stdint.h>
        <stdlib.h>
        <string>
        <unordered_map>
        <vector>
    )
    add_library(stdlib_pch OBJECT ${PROJECT_SOURCE_DIR}/build-support/empty.cc)
    target_precompile_headers(
      stdlib_pch PUBLIC "${precompiled_header_libraries}"
    )

    add_executable(
      stdlib_pch_exec ${PROJECT_SOURCE_DIR}/build-support/empty-main.cc
    )
    target_precompile_headers(
      stdlib_pch_exec PUBLIC "${precompiled_header_libraries}"
    )
    set_runtime_outputdirectory(stdlib_pch_exec ${CMAKE_BINARY_DIR}/ "")
  endif()

  # Create new lib for NS3 static builds
  set(lib-ns3-static ns${NS3_VER}-static${build_profile_suffix})

  # Create a new lib for NS3 monolibrary shared builds
  set(lib-ns3-monolib ns${NS3_VER}-monolib${build_profile_suffix})

  # All contrib libraries can be linked afterwards linking with
  # ${ns3-contrib-libs}
  process_contribution("${contrib_libs_to_build}")

  # Netanim depends on ns-3 core, so we built it later
  if(${NS3_NETANIM})
    include(FetchContent)
    FetchContent_Declare(
      netanim GIT_REPOSITORY https://gitlab.com/nsnam/netanim.git
      GIT_TAG netanim-3.108
    )
    FetchContent_Populate(netanim)
    file(COPY build-support/3rd-party/netanim-cmakelists.cmake
         DESTINATION ${netanim_SOURCE_DIR}
    )
    file(RENAME ${netanim_SOURCE_DIR}/netanim-cmakelists.cmake
         ${netanim_SOURCE_DIR}/CMakeLists.txt
    )
    add_subdirectory(${netanim_SOURCE_DIR} ${netanim_BINARY_DIR})
  endif()
endmacro()

function(set_runtime_outputdirectory target_name output_directory target_prefix)
  # Prevent duplicate '/' in EXECUTABLE_DIRECTORY_PATH, since it gets translated
  # to doubled underlines and will cause the ns3 script to fail
  string(REPLACE "//" "/" output_directory "${output_directory}")

  set(ns3-exec-outputname ns${NS3_VER}-${target_name}${build_profile_suffix})
  set(ns3-execs "${output_directory}${ns3-exec-outputname};${ns3-execs}"
      CACHE INTERNAL "list of c++ executables"
  )

  set_target_properties(
    ${target_prefix}${target_name}
    PROPERTIES RUNTIME_OUTPUT_DIRECTORY ${output_directory}
               RUNTIME_OUTPUT_NAME ${ns3-exec-outputname}
  )
  if(${XCODE})
    # Is that so hard not to break people's CI, AAPL?? Why would you output the
    # targets to a Debug/Release subfolder? Why?
    foreach(OUTPUTCONFIG ${CMAKE_CONFIGURATION_TYPES})
      string(TOUPPER ${OUTPUTCONFIG} OUTPUTCONFIG)
      set_target_properties(
        ${target_prefix}${target_name}
        PROPERTIES RUNTIME_OUTPUT_DIRECTORY_${OUTPUTCONFIG} ${output_directory}
                   RUNTIME_OUTPUT_NAME_${OUTPUTCONFIG} ${ns3-exec-outputname}
      )
    endforeach(OUTPUTCONFIG CMAKE_CONFIGURATION_TYPES)
  endif()

  if(${ENABLE_TESTS})
    add_dependencies(all-test-targets ${target_prefix}${target_name})
    # Create a CTest entry for each executable
    if(WIN32)
      # Windows require this workaround to make sure the DLL files are located
      add_test(
        NAME ctest-${target_prefix}${target_name}
        COMMAND
          ${CMAKE_COMMAND} -E env
          "PATH=$ENV{PATH};${CMAKE_RUNTIME_OUTPUT_DIRECTORY};${CMAKE_LIBRARY_OUTPUT_DIRECTORY}"
          ${ns3-exec-outputname}
        WORKING_DIRECTORY ${output_directory}
      )
    else()
      add_test(NAME ctest-${target_prefix}${target_name}
               COMMAND ${ns3-exec-outputname}
               WORKING_DIRECTORY ${output_directory}
      )
    endif()
  endif()

  if(${NS3_CLANG_TIMETRACE})
    add_dependencies(timeTraceReport ${target_prefix}${target_name})
  endif()
endfunction(set_runtime_outputdirectory)

function(build_exec)
  # Argument parsing
  set(options IGNORE_PCH STANDALONE)
  set(oneValueArgs EXECNAME EXECNAME_PREFIX EXECUTABLE_DIRECTORY_PATH
                   INSTALL_DIRECTORY_PATH
  )
  set(multiValueArgs SOURCE_FILES HEADER_FILES LIBRARIES_TO_LINK DEFINITIONS)
  cmake_parse_arguments(
    "BEXEC" "${options}" "${oneValueArgs}" "${multiValueArgs}" ${ARGN}
  )

  add_executable(
    ${BEXEC_EXECNAME_PREFIX}${BEXEC_EXECNAME} "${BEXEC_SOURCE_FILES}"
  )

  target_compile_definitions(
    ${BEXEC_EXECNAME_PREFIX}${BEXEC_EXECNAME} PUBLIC ${BEXEC_DEFINITIONS}
  )

  if(${PRECOMPILE_HEADERS_ENABLED} AND (NOT ${BEXEC_IGNORE_PCH}))
    target_precompile_headers(
      ${BEXEC_EXECNAME_PREFIX}${BEXEC_EXECNAME} REUSE_FROM stdlib_pch_exec
    )
  endif()

  if(${NS3_STATIC} AND (NOT BEXEC_STANDALONE))
    target_link_libraries(
      ${BEXEC_EXECNAME_PREFIX}${BEXEC_EXECNAME} ${LIB_AS_NEEDED_PRE_STATIC}
      ${lib-ns3-static}
    )
  elseif(${NS3_MONOLIB} AND (NOT BEXEC_STANDALONE))
    target_link_libraries(
      ${BEXEC_EXECNAME_PREFIX}${BEXEC_EXECNAME} ${LIB_AS_NEEDED_PRE}
      ${lib-ns3-monolib} ${LIB_AS_NEEDED_POST}
    )
  else()
    target_link_libraries(
      ${BEXEC_EXECNAME_PREFIX}${BEXEC_EXECNAME} ${LIB_AS_NEEDED_PRE}
      "${BEXEC_LIBRARIES_TO_LINK}" ${LIB_AS_NEEDED_POST}
    )
  endif()

  set_runtime_outputdirectory(
    "${BEXEC_EXECNAME}" "${BEXEC_EXECUTABLE_DIRECTORY_PATH}/"
    "${BEXEC_EXECNAME_PREFIX}"
  )

  if(BEXEC_INSTALL_DIRECTORY_PATH)
    install(TARGETS ${BEXEC_EXECNAME_PREFIX}${BEXEC_EXECNAME}
            EXPORT ns3ExportTargets
            RUNTIME DESTINATION ${BEXEC_INSTALL_DIRECTORY_PATH}
    )
    get_property(
      filename TARGET ${BEXEC_EXECNAME_PREFIX}${BEXEC_EXECNAME}
      PROPERTY RUNTIME_OUTPUT_NAME
    )
    add_custom_target(
      uninstall_${BEXEC_EXECNAME_PREFIX}${BEXEC_EXECNAME}
      COMMAND
        rm ${CMAKE_INSTALL_PREFIX}/${BEXEC_INSTALL_DIRECTORY_PATH}/${filename}
    )
    add_dependencies(
      uninstall uninstall_${BEXEC_EXECNAME_PREFIX}${BEXEC_EXECNAME}
    )
  endif()
endfunction(build_exec)

function(scan_python_examples path)
  # Skip python examples search in case the bindings are disabled
  if(NOT ${ENABLE_PYTHON_BINDINGS})
    return()
  endif()

  # Search for python examples
  file(GLOB_RECURSE python_examples ${path}/*.py)
  foreach(python_example ${python_examples})
    if(NOT (${python_example} MATCHES "examples-to-run"))
      set(ns3-execs-py "${python_example};${ns3-execs-py}"
          CACHE INTERNAL "list of python scripts"
      )
    endif()
  endforeach()
endfunction()

add_custom_target(copy_all_headers)
function(copy_headers_before_building_lib libname outputdir headers visibility)
  foreach(header ${headers})
    # Copy header to output directory on changes -> too darn slow
    # configure_file(${CMAKE_CURRENT_SOURCE_DIR}/${header} ${outputdir}/
    # COPYONLY)

    get_filename_component(
      header_name ${CMAKE_CURRENT_SOURCE_DIR}/${header} NAME
    )

    # If output directory does not exist, create it
    if(NOT (EXISTS ${outputdir}))
      file(MAKE_DIRECTORY ${outputdir})
    endif()

    # If header already exists, skip symlinking/stub header creation
    if(EXISTS ${outputdir}/${header_name})
      continue()
    endif()

    # Create a stub header in the output directory, including the real header
    # inside their respective module
    get_filename_component(
      ABSOLUTE_HEADER_PATH "${CMAKE_CURRENT_SOURCE_DIR}/${header}" ABSOLUTE
    )
    file(WRITE ${outputdir}/${header_name}
         "#include \"${ABSOLUTE_HEADER_PATH}\"\n"
    )
  endforeach()
endfunction(copy_headers_before_building_lib)

function(remove_lib_prefix prefixed_library library)
  # Check if there is a lib prefix
  string(FIND "${prefixed_library}" "lib" lib_pos)

  # If there is a lib prefix, try to remove it
  if(${lib_pos} EQUAL 0)
    # Check if we still have something remaining after removing the "lib" prefix
    string(LENGTH ${prefixed_library} len)
    if(${len} LESS 4)
      message(FATAL_ERROR "Invalid library name: ${prefixed_library}")
    endif()

    # Remove lib prefix from module name (e.g. libcore -> core)
    string(SUBSTRING "${prefixed_library}" 3 -1 unprefixed_library)
  else()
    set(unprefixed_library ${prefixed_library})
  endif()

  # Save the unprefixed library name to the parent scope
  set(${library} ${unprefixed_library} PARENT_SCOPE)
endfunction()

function(check_for_missing_libraries output_variable_name libraries)
  set(missing_dependencies)
  foreach(lib ${libraries})
    # skip check for ns-3 modules if its a path to a library
    if(EXISTS ${lib})
      continue()
    endif()

    # check if the example depends on disabled modules
    remove_lib_prefix("${lib}" lib)

    # Check if the module exists in the ns-3 modules list or if it is a
    # 3rd-party library
    if(NOT (${lib} IN_LIST ns3-all-enabled-modules))
      list(APPEND missing_dependencies ${lib})
    endif()
  endforeach()
  set(${output_variable_name} ${missing_dependencies} PARENT_SCOPE)
endfunction()

# Import macros used for modules and define specialized versions for src modules
include(build-support/custom-modules/ns3-module-macros.cmake)

# Contrib modules counterparts of macros above
include(build-support/custom-modules/ns3-contributions.cmake)

# Macro to build examples in ns-3-dev/examples/
macro(build_example)
  set(options IGNORE_PCH)
  set(oneValueArgs NAME)
  set(multiValueArgs SOURCE_FILES HEADER_FILES LIBRARIES_TO_LINK)
  cmake_parse_arguments(
    "EXAMPLE" "${options}" "${oneValueArgs}" "${multiValueArgs}" ${ARGN}
  )

  # Filter examples out if they don't contain one of the filtered in modules
  set(filtered_in ON)
  if(NS3_FILTER_MODULE_EXAMPLES_AND_TESTS)
    set(filtered_in OFF)
    foreach(filtered_module NS3_FILTER_MODULE_EXAMPLES_AND_TESTS)
      if(${filtered_module} IN_LIST EXAMPLE_LIBRARIES_TO_LINK)
        set(filtered_in ON)
      endif()
    endforeach()
  endif()

  check_for_missing_libraries(
    missing_dependencies "${EXAMPLE_LIBRARIES_TO_LINK}"
  )

  if((NOT missing_dependencies) AND ${filtered_in})
    # Convert boolean into text to forward argument
    if(${EXAMPLE_IGNORE_PCH})
      set(IGNORE_PCH IGNORE_PCH)
    endif()
    # Create example library with sources and headers
    # cmake-format: off
    build_exec(
      EXECNAME ${EXAMPLE_NAME}
      SOURCE_FILES ${EXAMPLE_SOURCE_FILES}
      HEADER_FILES ${EXAMPLE_HEADER_FILES}
      LIBRARIES_TO_LINK ${EXAMPLE_LIBRARIES_TO_LINK} ${optional_visualizer_lib}
      EXECUTABLE_DIRECTORY_PATH
        ${CMAKE_RUNTIME_OUTPUT_DIRECTORY}/examples/${examplefolder}/
      ${IGNORE_PCH}
    )
    # cmake-format: on
  endif()
endmacro()

function(filter_modules modules_to_filter all_modules_list filter_in)
  set(new_modules_to_build)
  # We are receiving variable names as arguments, so we have to "dereference"
  # them first That is why we have the duplicated ${${}}
  foreach(module ${${all_modules_list}})
    if(${filter_in} (${module} IN_LIST ${modules_to_filter}))
      list(APPEND new_modules_to_build ${module})
    endif()
  endforeach()
  set(${all_modules_list} ${new_modules_to_build} PARENT_SCOPE)
endfunction()

function(resolve_dependencies module_name dependencies contrib_dependencies)
  # Create cache variables to hold dependencies list and visited
  set(dependency_visited "" CACHE INTERNAL "")
  set(contrib_dependency_visited "" CACHE INTERNAL "")
  recursive_dependency(${module_name})
  if(${module_name} IN_LIST dependency_visited)
    set(temp ${dependency_visited})
    list(REMOVE_AT temp 0)
    set(${dependencies} ${temp} PARENT_SCOPE)
    set(${contrib_dependencies} ${contrib_dependency_visited} PARENT_SCOPE)
  else()
    set(temp ${contrib_dependency_visited})
    list(REMOVE_AT temp 0)
    set(${dependencies} ${dependency_visited} PARENT_SCOPE)
    set(${contrib_dependencies} ${temp} PARENT_SCOPE)
  endif()
  unset(dependency_visited CACHE)
  unset(contrib_dependency_visited CACHE)
endfunction()

function(filter_libraries cmakelists_contents libraries)
  string(REGEX MATCHALL "{lib[^}]*[^obj]}" matches "${cmakelists_content}")
  list(REMOVE_ITEM matches "{libraries_to_link}")
  string(REPLACE "{lib\${name" "" matches "${matches}") # special case for
                                                        # src/test
  string(REPLACE "{lib" "" matches "${matches}")
  string(REPLACE "}" "" matches "${matches}")
  set(${libraries} ${matches} PARENT_SCOPE)
endfunction()

function(recursive_dependency module_name)
  # Read module CMakeLists.txt and search for ns-3 modules
  set(src_cmakelist ${PROJECT_SOURCE_DIR}/src/${module_name}/CMakeLists.txt)
  set(contrib_cmakelist
      ${PROJECT_SOURCE_DIR}/contrib/${module_name}/CMakeLists.txt
  )
  set(contrib FALSE)
  if(EXISTS ${src_cmakelist})
    file(READ ${src_cmakelist} cmakelists_content)
  elseif(EXISTS ${contrib_cmakelist})
    file(READ ${contrib_cmakelist} cmakelists_content)
    set(contrib TRUE)
  else()
    set(cmakelists_content "")
    message(${HIGHLIGHTED_STATUS}
            "The CMakeLists.txt file for module ${module_name} was not found."
    )
  endif()

  filter_libraries("${cmakelists_content}" matches)

  # Add this visited module dependencies to the dependencies list
  if(contrib)
    set(contrib_dependency_visited
        "${contrib_dependency_visited};${module_name}" CACHE INTERNAL ""
    )
    set(examples_cmakelists ${contrib_cmakelist})
  else()
    set(dependency_visited "${dependency_visited};${module_name}" CACHE INTERNAL
                                                                        ""
    )
    set(examples_cmakelists ${src_cmakelist})
  endif()

  # cmake-format: off
  # Scan dependencies required by this module examples
  #if(${ENABLE_EXAMPLES})
  #  string(REPLACE "${module_name}" "${module_name}/examples" examples_cmakelists ${examples_cmakelists})
  #  if(EXISTS ${examples_cmakelists})
  #    file(READ ${examples_cmakelists} cmakelists_content)
  #    filter_libraries(${cmakelists_content} example_matches)
  #  endif()
  #endif()
  # cmake-format: on

  # For each dependency, call this same function
  set(matches "${matches};${example_matches}")
  foreach(match ${matches})
    if(NOT ((${match} IN_LIST dependency_visited)
            OR (${match} IN_LIST contrib_dependency_visited))
    )
      recursive_dependency(${match})
    endif()
  endforeach()
endfunction()

macro(
  filter_enabled_and_disabled_modules
  libs_to_build
  contrib_libs_to_build
  NS3_ENABLED_MODULES
  NS3_DISABLED_MODULES
  ns3rc_enabled_modules
  ns3rc_disabled_modules
)
  mark_as_advanced(ns3-all-enabled-modules)

  # Before filtering, we set a variable with all scanned modules in the src
  # directory
  set(scanned_modules ${${libs_to_build}})

  # Ensure enabled and disable modules lists are using semicolons
  string(REPLACE "," ";" ${NS3_ENABLED_MODULES} "${${NS3_ENABLED_MODULES}}")
  string(REPLACE "," ";" ${NS3_DISABLED_MODULES} "${${NS3_DISABLED_MODULES}}")

  # Now that scanning modules finished, we can remove the disabled modules or
  # replace the modules list with the ones in the enabled list
  if(${NS3_ENABLED_MODULES} OR ${ns3rc_enabled_modules})
    # List of enabled modules passed by the command line overwrites list read
    # from ns3rc
    if(${NS3_ENABLED_MODULES})
      set(ns3rc_enabled_modules ${${NS3_ENABLED_MODULES}})
    endif()

    # Filter enabled modules
    filter_modules(ns3rc_enabled_modules libs_to_build "")
    filter_modules(ns3rc_enabled_modules contrib_libs_to_build "")

    # Use recursion to automatically determine dependencies required by the
    # manually enabled modules
    foreach(lib ${${contrib_libs_to_build}})
      resolve_dependencies(${lib} dependencies contrib_dependencies)
      list(APPEND ${contrib_libs_to_build} "${contrib_dependencies}")
      list(APPEND ${libs_to_build} "${dependencies}")
      unset(dependencies)
      unset(contrib_dependencies)
    endforeach()

    foreach(lib ${${libs_to_build}})
      resolve_dependencies(${lib} dependencies contrib_dependencies)
      list(APPEND ${libs_to_build} "${dependencies}")
      unset(dependencies)
      unset(contrib_dependencies)
    endforeach()

    if(core IN_LIST ${libs_to_build})
      list(APPEND ${libs_to_build} test) # include test module
    endif()
  endif()

  if(${NS3_DISABLED_MODULES} OR ${ns3rc_disabled_modules})
    # List of disabled modules passed by the command line overwrites list read
    # from ns3rc

    if(${NS3_DISABLED_MODULES})
      set(ns3rc_disabled_modules ${${NS3_DISABLED_MODULES}})
    endif()

    set(all_libs ${${libs_to_build}};${${contrib_libs_to_build}})

    # We then use the recursive dependency finding to get all dependencies of
    # all modules
    foreach(lib ${all_libs})
      resolve_dependencies(${lib} dependencies contrib_dependencies)
      set(${lib}_dependencies "${dependencies};${contrib_dependencies}")
      unset(dependencies)
      unset(contrib_dependencies)
    endforeach()

    # Now we can begin removing libraries that require disabled dependencies
    set(disabled_libs "${${ns3rc_disabled_modules}}")
    foreach(libo ${all_libs})
      foreach(lib ${all_libs})
        foreach(disabled_lib ${disabled_libs})
          if(${lib} STREQUAL ${disabled_lib})
            continue()
          endif()
          if(${disabled_lib} IN_LIST ${lib}_dependencies)
            list(APPEND disabled_libs ${lib})
            break() # proceed to the next lib in all_libs
          endif()
        endforeach()
      endforeach()
    endforeach()

    # Clean dependencies lists
    foreach(lib ${all_libs})
      unset(${lib}_dependencies)
    endforeach()

    # We can filter out disabled modules
    filter_modules(disabled_libs libs_to_build "NOT")
    filter_modules(disabled_libs contrib_libs_to_build "NOT")

    if(core IN_LIST ${libs_to_build})
      list(APPEND ${libs_to_build} test) # include test module
    endif()
  endif()

  # Older CMake versions require this workaround for empty lists
  if(NOT ${contrib_libs_to_build})
    set(${contrib_libs_to_build} "")
  endif()

  # Filter out any eventual duplicates
  list(REMOVE_DUPLICATES ${libs_to_build})
  list(REMOVE_DUPLICATES ${contrib_libs_to_build})

  # Export list with all enabled modules (used to separate ns libraries from
  # non-ns libraries in ns3_module_macros)
  set(ns3-all-enabled-modules "${${libs_to_build}};${${contrib_libs_to_build}}"
      CACHE INTERNAL "list with all enabled modules"
  )
endmacro()

# Parse .ns3rc
macro(parse_ns3rc enabled_modules disabled_modules examples_enabled
      tests_enabled
)
  # Try to find .ns3rc
  find_file(NS3RC .ns3rc PATHS /etc $ENV{HOME} $ENV{USERPROFILE}
                               ${PROJECT_SOURCE_DIR} NO_CACHE
  )

  # Set variables with default values (all modules, no examples nor tests)
  set(${enabled_modules} "")
  set(${disabled_modules} "")
  set(${examples_enabled} "FALSE")
  set(${tests_enabled} "FALSE")

  if(NOT (${NS3RC} STREQUAL "NS3RC-NOTFOUND"))
    message(${HIGHLIGHTED_STATUS}
            "Configuration file .ns3rc being used : ${NS3RC}"
    )
    file(READ ${NS3RC} ns3rc_contents)
    # Check if ns3rc file is CMake or Python based and act accordingly
    if(ns3rc_contents MATCHES "ns3rc_*")
      include(${NS3RC})
    else()
      parse_python_ns3rc(
        "${ns3rc_contents}" ${enabled_modules} ${examples_enabled}
        ${tests_enabled} ${NS3RC}
      )
    endif()
  endif()
endmacro(parse_ns3rc)

function(parse_python_ns3rc ns3rc_contents enabled_modules examples_enabled
         tests_enabled ns3rc_location
)
  # Save .ns3rc backup
  file(WRITE ${ns3rc_location}.backup ${ns3rc_contents})

  # Match modules_enabled list
  if(ns3rc_contents MATCHES "modules_enabled.*\\[(.*).*\\]")
    set(${enabled_modules} ${CMAKE_MATCH_1})
    if(${enabled_modules} MATCHES "all_modules")
      # If all modules, just clean the filter and all modules will get built by
      # default
      set(${enabled_modules})
    else()
      # If modules are listed, remove quotes and replace commas with semicolons
      # transforming a string into a cmake list
      string(REPLACE "," ";" ${enabled_modules} "${${enabled_modules}}")
      string(REPLACE "'" "" ${enabled_modules} "${${enabled_modules}}")
      string(REPLACE "\"" "" ${enabled_modules} "${${enabled_modules}}")
      string(REPLACE " " "" ${enabled_modules} "${${enabled_modules}}")
      string(REPLACE "\n" ";" ${enabled_modules} "${${enabled_modules}}")
      list(SORT ${enabled_modules})

      # Remove possibly empty entry
      list(REMOVE_ITEM ${enabled_modules} "")
      foreach(element ${${enabled_modules}})
        # Inspect each element for comments
        if(${element} MATCHES "#.*")
          list(REMOVE_ITEM ${enabled_modules} ${element})
        endif()
      endforeach()
    endif()
  endif()

  string(REPLACE "True" "ON" ns3rc_contents ${ns3rc_contents})
  string(REPLACE "False" "OFF" ns3rc_contents ${ns3rc_contents})

  # Match examples_enabled flag
  if(ns3rc_contents MATCHES "examples_enabled = (ON|OFF)")
    set(${examples_enabled} ${CMAKE_MATCH_1})
  endif()

  # Match tests_enabled flag
  if(ns3rc_contents MATCHES "tests_enabled = (ON|OFF)")
    set(${tests_enabled} ${CMAKE_MATCH_1})
  endif()

  # Save variables to parent scope
  set(${enabled_modules} "${${enabled_modules}}" PARENT_SCOPE)
  set(${examples_enabled} "${${examples_enabled}}" PARENT_SCOPE)
  set(${tests_enabled} "${${tests_enabled}}" PARENT_SCOPE)

  # Save updated .ns3rc file
  message(
    ${HIGHLIGHTED_STATUS}
    "The python-based .ns3rc file format is deprecated and was updated to the CMake format"
  )
  configure_file(
    ${PROJECT_SOURCE_DIR}/build-support/.ns3rc-template ${ns3rc_location} @ONLY
  )
endfunction(parse_python_ns3rc)

function(log_find_searched_paths)
  # Parse arguments
  set(options)
  set(oneValueArgs TARGET_TYPE TARGET_NAME SEARCH_RESULT SEARCH_SYSTEM_PREFIX)
  set(multiValueArgs SEARCH_PATHS SEARCH_SUFFIXES)
  cmake_parse_arguments(
    "LOGFIND" "${options}" "${oneValueArgs}" "${multiValueArgs}" ${ARGN}
  )

  # Get searched paths and add cmake_system_prefix_path if not explicitly marked
  # not to include it
  set(tsearch_paths ${LOGFIND_SEARCH_PATHS})
  if("${LOGFIND_SEARCH_SYSTEM_PREFIX}" STREQUAL "")
    list(APPEND tsearch_paths "${CMAKE_SYSTEM_PREFIX_PATH}")
  endif()

  set(log_find
      "Looking for ${LOGFIND_TARGET_TYPE} ${LOGFIND_TARGET_NAME} in:\n"
  )
  # For each search path and suffix combination, print a line
  foreach(tsearch_path ${tsearch_paths})
    foreach(suffix ${LOGFIND_SEARCH_SUFFIXES})
      string(APPEND log_find
             "\t${tsearch_path}${suffix}/${LOGFIND_TARGET_NAME}\n"
      )
    endforeach()
  endforeach()

  # Add a final line saying if the file was found and where, or if it was not
  # found
  if("${${LOGFIND_SEARCH_RESULT}}" STREQUAL "${LOGFIND_SEARCH_RESULT}-NOTFOUND")
    string(APPEND log_find
           "\n\t${LOGFIND_TARGET_TYPE} ${LOGFIND_TARGET_NAME} was not found\n"
    )
  else()
    string(
      APPEND
      log_find
      "\n\t${LOGFIND_TARGET_TYPE} ${LOGFIND_TARGET_NAME} was found in ${${LOGFIND_SEARCH_RESULT}}\n"
    )
  endif()

  # Replace duplicate path separators
  string(REPLACE "//" "/" log_find "${log_find}")

  # Print find debug message similar to the one produced by
  # CMAKE_FIND_DEBUG_MODE=true in CMake >= 3.17
  message(STATUS ${log_find})
endfunction()

function(find_external_library)
  # Parse arguments
  set(options QUIET)
  set(oneValueArgs DEPENDENCY_NAME HEADER_NAME LIBRARY_NAME)
  set(multiValueArgs HEADER_NAMES LIBRARY_NAMES PATH_SUFFIXES SEARCH_PATHS)
  cmake_parse_arguments(
    "FIND_LIB" "${options}" "${oneValueArgs}" "${multiValueArgs}" ${ARGN}
  )

  # Set the external package/dependency name
  set(name ${FIND_LIB_DEPENDENCY_NAME})

  # We process individual and list of headers and libraries by transforming them
  # into lists
  set(library_names "${FIND_LIB_LIBRARY_NAME};${FIND_LIB_LIBRARY_NAMES}")
  set(header_names "${FIND_LIB_HEADER_NAME};${FIND_LIB_HEADER_NAMES}")

  # Just changing the parsed argument name back to something shorter
  set(search_paths ${FIND_LIB_SEARCH_PATHS})
  set(path_suffixes "${FIND_LIB_PATH_SUFFIXES}")

  set(not_found_libraries)
  set(library_dirs)
  set(libraries)

  # Paths and suffixes where libraries will be searched on
  set(library_search_paths
      ${search_paths}
      ${CMAKE_OUTPUT_DIRECTORY} # Search for libraries in ns-3-dev/build
      ${CMAKE_INSTALL_PREFIX} # Search for libraries in the install directory
                              # (e.g. /usr/)
      $ENV{LD_LIBRARY_PATH} # Search for libraries in LD_LIBRARY_PATH
                            # directories
      $ENV{PATH} # Search for libraries in PATH directories
  )
  # cmake-format: off
  #
  # Split : separated entries from environment variables
  # by replacing separators with ;
  #
  # cmake-format: on
  string(REPLACE ":" ";" library_search_paths "${library_search_paths}")

  set(suffixes /build /lib /build/lib / /bin ${path_suffixes})

  # For each of the library names in LIBRARY_NAMES or LIBRARY_NAME
  foreach(library ${library_names})
    # We mark this value is advanced not to pollute the configuration with
    # ccmake with the cache variables used internally
    mark_as_advanced(${name}_library_internal_${library})

    # We search for the library named ${library} and store the results in
    # ${name}_library_internal_${library}
    find_library(
      ${name}_library_internal_${library} ${library}
      HINTS ${library_search_paths} PATH_SUFFIXES ${suffixes}
    )
    # cmake-format: off
    # Note: the PATH_SUFFIXES above apply to *ALL* PATHS and HINTS Which
    # translates to CMake searching on standard library directories
    # CMAKE_SYSTEM_PREFIX_PATH, user-settable CMAKE_PREFIX_PATH or
    # CMAKE_LIBRARY_PATH and the directories listed above
    #
    # e.g.  from Ubuntu 22.04 CMAKE_SYSTEM_PREFIX_PATH =
    # /usr/local;/usr;/;/usr/local;/usr/X11R6;/usr/pkg;/opt
    #
    # Searched directories without suffixes
    #
    # ${CMAKE_SYSTEM_PREFIX_PATH}[0] = /usr/local/
    # ${CMAKE_SYSTEM_PREFIX_PATH}[1] = /usr
    # ${CMAKE_SYSTEM_PREFIX_PATH}[2] = /
    # ...
    # ${CMAKE_SYSTEM_PREFIX_PATH}[6] = /opt
    # ${LD_LIBRARY_PATH}[0]
    # ...
    # ${LD_LIBRARY_PATH}[m]
    # ${PATH}[0]
    # ...
    # ${PATH}[m]
    #
    # Searched directories with suffixes include all of the directories above
    # plus all suffixes
    # PATH_SUFFIXES /build /lib /build/lib / /bin # ${path_suffixes}
    #
    # /usr/local/build
    # /usr/local/lib
    # /usr/local/build/lib
    # /usr/local/bin
    # ...
    #
    # cmake-format: on
    # Or enable NS3_VERBOSE to print the searched paths

    # Print tested paths to the searched library and if it was found
    if(${NS3_VERBOSE} AND (${CMAKE_VERSION} VERSION_LESS "3.17.0"))
      log_find_searched_paths(
        TARGET_TYPE
        Library
        TARGET_NAME
        ${library}
        SEARCH_RESULT
        ${name}_library_internal_${library}
        SEARCH_PATHS
        ${library_search_paths}
        SEARCH_SUFFIXES
        ${suffixes}
      )
    endif()

    # After searching the library, the internal variable should have either the
    # absolute path to the library or the name of the variable appended with
    # -NOTFOUND
    if("${${name}_library_internal_${library}}" STREQUAL
       "${name}_library_internal_${library}-NOTFOUND"
    )
      # We keep track of libraries that were not found
      list(APPEND not_found_libraries ${library})
    else()
      # We get the name of the parent directory of the library and append the
      # library to a list of found libraries
      get_filename_component(
        ${name}_library_dir_internal ${${name}_library_internal_${library}}
        DIRECTORY
      ) # e.g. lib/openflow.(so|dll|dylib|a) -> lib
      list(APPEND library_dirs ${${name}_library_dir_internal})
      list(APPEND libraries ${${name}_library_internal_${library}})
    endif()
  endforeach()

  # For each library that was found (e.g. /usr/lib/pthread.so), get their parent
  # directory (/usr/lib) and its parent (/usr)
  set(parent_dirs)
  foreach(libdir ${library_dirs})
    get_filename_component(parent_libdir ${libdir} DIRECTORY)
    get_filename_component(parent_parent_libdir ${parent_libdir} DIRECTORY)
    list(APPEND parent_dirs ${libdir} ${parent_libdir} ${parent_parent_libdir})
  endforeach()

  set(header_search_paths
      ${parent_dirs}
      ${search_paths}
      ${CMAKE_OUTPUT_DIRECTORY} # Search for headers in
      # ns-3-dev/build
      ${CMAKE_INSTALL_PREFIX} # Search for headers in the install
  )

  set(not_found_headers)
  set(include_dirs)
  foreach(header ${header_names})
    # The same way with libraries, we mark the internal variable as advanced not
    # to pollute ccmake configuration with variables used internally
    mark_as_advanced(${name}_header_internal_${header})
    set(suffixes
        /build
        /include
        /build/include
        /build/include/${name}
        /include/${name}
        /${name}
        /
        ${path_suffixes}
    )

    # cmake-format: off
    # Here we search for the header file named ${header} and store the result in
    # ${name}_header_internal_${header}
    #
    # The same way we did with libraries, here we search on
    # CMAKE_SYSTEM_PREFIX_PATH, along with user-settable ${search_paths}, the
    # parent directories from the libraries, CMAKE_OUTPUT_DIRECTORY and
    # CMAKE_INSTALL_PREFIX
    #
    # And again, for each of them, for every suffix listed /usr/local/build
    # /usr/local/include
    # /usr/local/build/include
    # /usr/local/build/include/${name}
    # /usr/local/include/${name}
    # ...
    #
    # cmake-format: on
    # Or enable NS3_VERBOSE to get the searched paths printed while configuring

    find_file(${name}_header_internal_${header} ${header}
              HINTS ${header_search_paths} # directory (e.g. /usr/)
                    ${header_skip_system_prefix} PATH_SUFFIXES ${suffixes}
    )

    # Print tested paths to the searched header and if it was found
    if(${NS3_VERBOSE} AND (${CMAKE_VERSION} VERSION_LESS "3.17.0"))
      log_find_searched_paths(
        TARGET_TYPE
        Header
        TARGET_NAME
        ${header}
        SEARCH_RESULT
        ${name}_header_internal_${header}
        SEARCH_PATHS
        ${header_search_paths}
        SEARCH_SUFFIXES
        ${suffixes}
        SEARCH_SYSTEM_PREFIX
        ${header_skip_system_prefix}
      )
    endif()

    # If the header file was not found, append to the not-found list
    if("${${name}_header_internal_${header}}" STREQUAL
       "${name}_header_internal_${header}-NOTFOUND"
    )
      list(APPEND not_found_headers ${header})
    else()
      # If the header file was found, get their directories and the parent of
      # their directories to add as include directories
      get_filename_component(
        header_include_dir ${${name}_header_internal_${header}} DIRECTORY
      ) # e.g. include/click/ (simclick.h) -> #include <simclick.h> should work
      get_filename_component(
        header_include_dir2 ${header_include_dir} DIRECTORY
      ) # e.g. include/(click) -> #include <click/simclick.h> should work
      list(APPEND include_dirs ${header_include_dir} ${header_include_dir2})
    endif()
  endforeach()

  # Remove duplicate include directories
  if(include_dirs)
    list(REMOVE_DUPLICATES include_dirs)
  endif()

  # If we find both library and header, we export their values
  if((NOT not_found_libraries) AND (NOT not_found_headers))
    set(${name}_INCLUDE_DIRS "${include_dirs}" PARENT_SCOPE)
    set(${name}_LIBRARIES "${libraries}" PARENT_SCOPE)
    set(${name}_HEADER ${${name}_header_internal} PARENT_SCOPE)
    set(${name}_FOUND TRUE PARENT_SCOPE)
    if(NOT ${FIND_LIB_QUIET})
      message(STATUS "find_external_library: ${name} was found.")
    endif()
  else()
    set(${name}_INCLUDE_DIRS PARENT_SCOPE)
    set(${name}_LIBRARIES PARENT_SCOPE)
    set(${name}_HEADER PARENT_SCOPE)
    set(${name}_FOUND FALSE PARENT_SCOPE)
    if(NOT ${FIND_LIB_QUIET})
      message(
        ${HIGHLIGHTED_STATUS}
        "find_external_library: ${name} was not found. Missing headers: \"${not_found_headers}\" and missing libraries: \"${not_found_libraries}\"."
      )
    endif()
  endif()
endfunction()

function(get_target_includes target output)
  set(include_directories)
  get_target_property(include_dirs ${target} INCLUDE_DIRECTORIES)
  list(REMOVE_DUPLICATES include_dirs)
  foreach(include_dir ${include_dirs})
    if(include_dir MATCHES "<")
      # Skip CMake build and install interface includes
      continue()
    else()
      # Append the include directory to a list
      set(include_directories ${include_directories} -I${include_dir})
    endif()
  endforeach()
  set(${output} ${include_directories} PARENT_SCOPE)
endfunction()

function(check_python_packages packages missing_packages)
  set(missing)
  foreach(package ${packages})
    execute_process(
      COMMAND ${Python3_EXECUTABLE} -c "import ${package}"
      RESULT_VARIABLE return_code OUTPUT_QUIET ERROR_QUIET
    )
    if(NOT (${return_code} EQUAL 0))
      list(APPEND missing ${package})
    endif()
  endforeach()
  set(${missing_packages} "${missing}" PARENT_SCOPE)
endfunction()

include(build-support/custom-modules/ns3-lock.cmake)
include(build-support/custom-modules/ns3-configtable.cmake)<|MERGE_RESOLUTION|>--- conflicted
+++ resolved
@@ -893,7 +893,6 @@
     endif()
   endif()
 
-<<<<<<< HEAD
   set(ENABLE_MTP FALSE)
   if(${NS3_MTP})
     add_definitions(-DNS3_MTP)
@@ -910,8 +909,6 @@
     unset(CMAKE_VERBOSE_MAKEFILE CACHE)
   endif()
 
-=======
->>>>>>> ebb59691
   mark_as_advanced(Boost_INCLUDE_DIR)
   find_package(Boost)
   if(${Boost_FOUND})
