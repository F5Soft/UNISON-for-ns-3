#! /usr/bin/env python3

import argparse
import atexit
import functools
import glob
import os
import re
import shutil
import subprocess
import sys

ns3_path = os.path.dirname(os.path.abspath(__file__))
append_to_ns3_path = functools.partial(os.path.join, ns3_path)
out_dir = os.sep.join([ns3_path, "build"])
lock_file = os.sep.join([ns3_path, ".lock-ns3_%s_build" % sys.platform])

max_cpu_threads = max(1, os.cpu_count() - 1)
print_buffer = ""
run_verbose = True
# Windows uses ; as a PATH entry separator,
# but msys shell uses : just like most Unix-like systems
path_sep = ";" if ";" in os.environ["PATH"] else ":"
path_variable = "$PATH" if path_sep == ":" else "%PATH%"


# Prints everything in the print_buffer on exit
def exit_handler(dry_run):
    global print_buffer, run_verbose
    # We should not print anything in run except if dry_run or run_verbose
    if not dry_run and not run_verbose:
        return
    if print_buffer == "":
        return
    print_buffer = print_buffer.replace("\\", "/").replace("//", "/").replace("/", os.sep)
    if dry_run:
        print("The following commands would be executed:")
    elif run_verbose:
        print("Finished executing the following commands:")
    print(print_buffer[1:])


def on_off_argument(parser, option_name, help_on, help_off=None):
    parser.add_argument(
        "--enable-%s" % option_name,
        help=("Enable %s" % help_on) if help_off is None else help_on,
        action="store_true",
        default=None,
    )
    parser.add_argument(
        "--disable-%s" % option_name,
        help=("Disable %s" % help_on) if help_off is None else help_off,
        action="store_true",
        default=None,
    )
    return parser


def on_off(condition):
    return "ON" if condition else "OFF"


def on_off_condition(args, cmake_flag, option_name):
    enable_option = args.__getattribute__("enable_" + option_name)
    disable_option = args.__getattribute__("disable_" + option_name)
    cmake_arg = None
    if enable_option is not None or disable_option is not None:
        cmake_arg = "-DNS3_%s=%s" % (cmake_flag, on_off(enable_option and not disable_option))
    return cmake_arg


def add_argument_to_subparsers(
    parsers: list,
    arguments: list,
    help_msg: str,
    dest: str,
    action="store_true",
    default_value=None,
):
    # Instead of copying and pasting repeated arguments for each parser, we add them here
    for subparser in parsers:
        subparser_name = subparser.prog.replace("ns3", "").strip()
        destination = ("%s_%s" % (subparser_name, dest)) if subparser_name else dest
        subparser.add_argument(
            *arguments, help=help_msg, action=action, default=default_value, dest=destination
        )


def parse_args(argv):
    parser = argparse.ArgumentParser(
        description="ns-3 wrapper for the CMake build system", add_help=False
    )

    sub_parser = parser.add_subparsers()

    parser.add_argument(
        "-h",
        "--help",
        help="Print a summary of available commands",
        action="store_true",
        default=None,
        dest="main_help",
    )
    parser_help = sub_parser.add_parser("help", help="Print a summary of available commands")
    parser_help.add_argument(
        "help", help="Print a summary of available commands", action="store_true", default=False
    )
    # parser.add_argument('--docset',
    #               help=(
    #                   'Create Docset, without building. This requires the docsetutil tool from Xcode 9.2 or earlier.'
    #                   'See Bugzilla 2196 for more details.'),
    #               action="store_true", default=None,
    #               dest="docset_build")

    parser_build = sub_parser.add_parser(
        "build",
        help=(
            "Accepts a list of targets to build,"
            " or builds the entire project if no target is given"
        ),
        formatter_class=argparse.RawTextHelpFormatter,
    )
    parser_build.add_argument(
        "build",
        help=(
            "Build the entire project or the specified target and its dependencies.\n"
            "To get the list of targets, use:\n"
            "./ns3 show targets\n"
        ),
        action="store",
        nargs="*",
        default=None,
        metavar="target",
    )

    parser_configure = sub_parser.add_parser(
        "configure", help='Try "./ns3 configure --help" for more configuration options'
    )
    parser_configure.add_argument("configure", action="store_true", default=False)
    parser_configure.add_argument(
        "-d",
        "--build-profile",
        help="Build profile",
        dest="build_profile",
        choices=["debug", "default", "release", "optimized", "minsizerel"],
        action="store",
        type=str,
        default=None,
    )

    parser_configure.add_argument(
        "-G",
        help=(
            "CMake generator "
            "(e.g. https://cmake.org/cmake/help/latest/manual/cmake-generators.7.html)"
        ),
        action="store",
        type=str,
        default=None,
    )

    parser_configure.add_argument(
        "--cxx-standard", help="Compile NS-3 with the given C++ standard", type=str, default=None
    )

    # On-Off options
    # First positional is transformed into --enable-option --disable-option
    # Second positional is used for description "Enable %s" % second positional/"Disable %s" % second positional
    # When an optional third positional is given, the second is used as is as the 'enable' description
    # and the third is used as is as the 'disable' description
    on_off_options = [
        ("asserts", "the asserts regardless of the compile mode"),
        (
            "des-metrics",
            "Logging all events in a json file with the name of the executable "
            "(which must call CommandLine::Parse(argc, argv))",
        ),
        ("build-version", "embedding git changes as a build version during build"),
        ("clang-tidy", "clang-tidy static analysis"),
        ("dpdk", "the fd-net-device DPDK features"),
        ("eigen", "Eigen3 library support"),
        ("examples", "the ns-3 examples"),
        ("gcov", "code coverage analysis"),
        ("gsl", "GNU Scientific Library (GSL) features"),
        ("gtk", "GTK support in ConfigStore"),
        ("logs", "the logs regardless of the compile mode"),
        ("monolib", "a single shared library with all ns-3 modules"),
        ("mpi", "the MPI support for distributed simulation"),
<<<<<<< HEAD
        ("mtp", "Multithreading support for high speed parallel simulation"),
        ("ninja-tracing", "the conversion of the Ninja generator log file into about://tracing format"),
=======
        (
            "ninja-tracing",
            "the conversion of the Ninja generator log file into about://tracing format",
        ),
>>>>>>> e5039092
        ("precompiled-headers", "precompiled headers"),
        ("python-bindings", "python bindings"),
        ("tests", "the ns-3 tests"),
        ("sanitizers", "address, memory leaks and undefined behavior sanitizers"),
        ("static", "Build a single static library with all ns-3", "Restore the shared libraries"),
        ("sudo", "use of sudo to setup suid bits on ns3 executables."),
        ("verbose", "printing of additional build system messages"),
        ("warnings", "compiler warnings"),
        ("werror", "Treat compiler warnings as errors", "Treat compiler warnings as warnings"),
    ]
    for on_off_option in on_off_options:
        parser_configure = on_off_argument(parser_configure, *on_off_option)

    parser_configure.add_argument(
        "--enable-modules",
        help='List of modules to build (e.g. "core;network;internet")',
        action="store",
        type=str,
        default=None,
    )
    parser_configure.add_argument(
        "--disable-modules",
        help='List of modules not to build (e.g. "lte;wimax")',
        action="store",
        type=str,
        default=None,
    )
    parser_configure.add_argument(
        "--filter-module-examples-and-tests",
        help=(
            "List of modules that should have their examples " 'and tests built (e.g. "lte;wifi")'
        ),
        action="store",
        type=str,
        default=None,
    )
    parser_configure.add_argument(
        "--lcov-report",
        help=(
            "Generate a code coverage report "
            "(use this option after configuring with --enable-gcov and running a program)"
        ),
        action="store_true",
        default=None,
    )
    parser_configure.add_argument(
        "--lcov-zerocounters",
        help=(
            "Zero the lcov counters"
            " (use this option before rerunning a program"
            " when generating repeated lcov reports)"
        ),
        action="store_true",
        default=None,
    )

    parser_configure.add_argument(
        "--out",
        "--output-directory",
        help=("Directory to store build artifacts"),
        type=str,
        default=None,
        dest="output_directory",
    )
    parser_configure.add_argument(
        "--with-brite",
        help=(
            "Use BRITE integration support, given by the indicated path,"
            " to allow the use of the BRITE topology generator"
        ),
        type=str,
        default=None,
    )
    parser_configure.add_argument(
        "--with-click",
        help="Path to Click source or installation prefix for NS-3 Click Integration support",
        type=str,
        default=None,
    )
    parser_configure.add_argument(
        "--with-openflow",
        help="Path to OFSID source for NS-3 OpenFlow Integration support",
        type=str,
        default=None,
    )
    parser_configure.add_argument(
        "--force-refresh",
        help="Force refresh the CMake cache by deleting" " the cache and reconfiguring the project",
        action="store_true",
        default=None,
    )
    parser_configure.add_argument(
        "--prefix", help="Target output directory to install", action="store", default=None
    )
    parser_configure.add_argument(
        "--trace-performance",
        help="Generate a performance trace log for the CMake configuration",
        action="store_true",
        default=None,
        dest="trace_cmake_perf",
    )

    parser_clean = sub_parser.add_parser("clean", help="Removes files created by ns3")
    parser_clean.add_argument("clean", action="store_true", default=False)

    parser_distclean = sub_parser.add_parser(
        "distclean", help="Removes files created by ns3, tests and documentation"
    )
    parser_distclean.add_argument("distclean", action="store_true", default=False)

    parser_install = sub_parser.add_parser("install", help="Install ns-3")
    parser_install.add_argument("install", action="store_true", default=False)

    parser_uninstall = sub_parser.add_parser("uninstall", help="Uninstall ns-3")
    parser_uninstall.add_argument("uninstall", action="store_true", default=False)

    parser_run = sub_parser.add_parser(
        "run",
        help='Try "./ns3 run --help" for more runtime options',
        formatter_class=argparse.RawTextHelpFormatter,
    )
    parser_run.add_argument(
        "run",
        help=(
            "Build and run the target executable.\n"
            "If --no-build is present, the build step is skipped.\n"
            "To get the list of targets, use:\n"
            "./ns3 show targets\n"
            "Arguments can be passed down to a program in one of the following ways:\n"
            './ns3 run "target --help"\n'
            "./ns3 run target -- --help\n"
            './ns3 run target --command-template="%%s --help"\n'
        ),
        default="",
        nargs="?",
        metavar="target",
    )
    parser_run.add_argument(
        "--no-build", help="Skip build step.", action="store_true", default=False
    )
    parser_run.add_argument(
        "--command-template",
        help=(
            "Template of the command used to run the program given by run;"
            " It should be a shell command string containing %%s inside,"
            " which will be replaced by the actual program."
        ),
        type=str,
        default=None,
    )
    parser_run.add_argument(
        "--cwd",
        help="Set the working directory for a program.",
        action="store",
        type=str,
        default=None,
    )
    parser_run.add_argument(
        "--gdb",
        help="Change the default command template to run programs with gdb",
        action="store_true",
        default=None,
    )
    parser_run.add_argument(
        "--lldb",
        help="Change the default command template to run programs with lldb",
        action="store_true",
        default=None,
    )
    parser_run.add_argument(
        "-g",
        "--valgrind",
        help="Change the default command template to run programs with valgrind",
        action="store_true",
        default=None,
    )
    parser_run.add_argument(
        "--memray",
        help="Use Memray memory profiler for Python scripts. Output will be saved to memray.output",
        action="store_true",
        default=None,
    )
    parser_run.add_argument(
        "--heaptrack",
        help="Use Heaptrack memory profiler for C++",
        action="store_true",
        default=None,
    )
    parser_run.add_argument(
        "--perf", help="Use Linux's perf to profile a program", action="store_true", default=None
    )
    parser_run.add_argument(
        "--vis",
        "--visualize",
        help="Modify --run arguments to enable the visualizer",
        action="store_true",
        dest="visualize",
        default=None,
    )
    parser_run.add_argument(
        "--enable-sudo",
        help="Use sudo to setup suid bits on ns3 executables.",
        dest="enable_sudo",
        action="store_true",
        default=False,
    )

    parser_shell = sub_parser.add_parser(
        "shell", help='Try "./ns3 shell --help" for more shell options'
    )
    parser_shell.add_argument(
        "shell",
        help="Export necessary environment variables and open a shell",
        action="store_true",
        default=False,
    )

    parser_docs = sub_parser.add_parser(
        "docs", help='Try "./ns3 docs --help" for more documentation options'
    )
    parser_docs.add_argument(
        "docs",
        help="Build project documentation",
        choices=[
            "contributing",
            "installation",
            "manual",
            "models",
            "tutorial",
            "sphinx",
            "doxygen-no-build",
            "doxygen",
            "all",
        ],
        action="store",
        type=str,
        default=None,
    )

    parser_show = sub_parser.add_parser(
        "show", help='Try "./ns3 show --help" for more show options'
    )
    parser_show.add_argument(
        "show",
        help=(
            "Print the current ns-3 build profile type, configuration or version, "
            "or a list of buildable/runnable targets"
        ),
        choices=["profile", "version", "config", "targets", "all"],
        action="store",
        type=str,
        nargs="?",
        default="all",
    )

    add_argument_to_subparsers(
        [
            parser,
            parser_build,
            parser_configure,
            parser_clean,
            parser_distclean,
            parser_docs,
            parser_run,
            parser_show,
        ],
        ["--dry-run"],
        help_msg="Do not execute the commands.",
        dest="dry_run",
    )

    add_argument_to_subparsers(
        [parser, parser_build, parser_run],
        ["-j", "--jobs"],
        help_msg="Set number of parallel jobs.",
        dest="jobs",
        action="store",
        default_value=max_cpu_threads,
    )

    add_argument_to_subparsers(
        [parser, parser_build, parser_configure, parser_run, parser_show],
        ["--quiet"],
        help_msg="Don't print task lines, i.e. messages saying which tasks are being executed.",
        dest="quiet",
    )

    add_argument_to_subparsers(
        [parser, parser_build, parser_configure, parser_docs, parser_run],
        ["-v", "--verbose"],
        help_msg="Print which commands were executed",
        dest="verbose",
        default_value=False,
    )

    # Try to split -- separated arguments into two lists for ns3 and for the runnable target
    try:
        args_separator_index = argv.index("--")
        ns3_args = argv[:args_separator_index]
        runnable_args = argv[args_separator_index + 1 :]
    except ValueError:
        ns3_args = argv
        runnable_args = []

    # Parse known arguments and separate from unknown arguments
    args, unknown_args = parser.parse_known_args(ns3_args)

    # If run doesn't have a target, print the help message of the run parser
    if "run" in args and args.run == "":
        parser_run.print_help()
        exit(-1)

    # Merge attributes
    attributes_to_merge = ["dry_run", "help", "verbose", "quiet"]
    filtered_attributes = list(
        filter(lambda x: x if ("disable" not in x and "enable" not in x) else None, args.__dir__())
    )
    for attribute in attributes_to_merge:
        merging_attributes = list(
            map(lambda x: args.__getattribute__(x) if attribute in x else None, filtered_attributes)
        )
        setattr(args, attribute, merging_attributes.count(True) > 0)

    if args.help:
        print(parser.description)
        print("")
        print(parser.format_usage())

        # retrieve subparsers from parser
        subparsers_actions = [
            action for action in parser._actions if isinstance(action, argparse._SubParsersAction)
        ]
        # there will probably only be one subparser_action,
        # but better safe than sorry
        for subparsers_action in subparsers_actions:
            # get all subparsers and print help
            for choice, subparser in subparsers_action.choices.items():
                subcommand = subparser.format_usage()[:-1].replace("usage: ", "   or: ")
                if len(subcommand) > 1:
                    print(subcommand)

        print(
            parser.format_help().replace(parser.description, "").replace(parser.format_usage(), "")
        )
        exit(0)

    attributes_to_merge = ["jobs"]
    filtered_attributes = list(
        filter(lambda x: x if ("disable" not in x and "enable" not in x) else 0, args.__dir__())
    )
    for attribute in attributes_to_merge:
        merging_attributes = list(
            map(
                lambda x: int(args.__getattribute__(x)) if attribute in x else max_cpu_threads,
                filtered_attributes,
            )
        )
        setattr(args, attribute, min(merging_attributes))

    # If some positional options are not in args, set them to false.
    for option in [
        "clean",
        "configure",
        "docs",
        "install",
        "run",
        "shell",
        "uninstall",
        "show",
        "distclean",
    ]:
        if option not in args:
            setattr(args, option, False)

    if args.run and args.enable_sudo is None:
        args.enable_sudo = True

    # Save runnable target arguments
    setattr(args, "program_args", runnable_args)

    # Emit error in case of unknown arguments
    if unknown_args:
        msg = (
            "Unknown options were given: {options}.\n"
            "To see the allowed options add the `--help` option.\n"
            "To forward configuration or runtime options, put them after '--'.\n"
        )
        if args.run:
            msg += "Try: ./ns3 run {target} -- {options}\n"
        if args.configure:
            msg += "Try: ./ns3 configure -- {options}\n"
        msg = msg.format(options=", ".join(unknown_args), target=args.run)
        raise Exception(msg)
    return args


def check_lock_data(output_directory):
    # Check the .lock-ns3 for the build type (in case there are multiple cmake cache folders
    ns3_modules_tests = []
    ns3_modules = None

    build_info = {
        "NS3_ENABLED_MODULES": [],
        "BUILD_PROFILE": None,
        "VERSION": None,
        "ENABLE_EXAMPLES": False,
        "ENABLE_SUDO": False,
        "ENABLE_TESTS": False,
        "BUILD_VERSION_STRING": None,
    }
    if output_directory and os.path.exists(lock_file):
        exec(open(lock_file).read(), globals(), build_info)
        ns3_modules = build_info["NS3_ENABLED_MODULES"]
        if ns3_modules:
            ns3_modules.extend(build_info["NS3_ENABLED_CONTRIBUTED_MODULES"])
            if build_info["ENABLE_TESTS"]:
                ns3_modules_tests = [x + "-test" for x in ns3_modules]
            ns3_modules = ns3_modules + ns3_modules_tests
    return build_info, ns3_modules


def print_and_buffer(message):
    global print_buffer
    # print(message)
    print_buffer += "\n" + message


def remove_dir(dir_to_remove, dry_run, directory_qualifier=""):
    dir_to_remove = os.path.abspath(dir_to_remove)
    if os.path.exists(dir_to_remove):
        if ".." in os.path.relpath(dir_to_remove, ns3_path) or os.path.abspath(
            dir_to_remove
        ) == os.path.abspath(ns3_path):
            # In case the directory to remove isn't within
            # the current ns-3 directory, print an error
            # message for the dry-run case
            # Or throw an exception in a normal run
            error_message = (
                f"The {directory_qualifier} directory '{dir_to_remove}' "
                "is not within the current ns-3 directory. "
                "Deleting it can cause data loss."
            )
            if dry_run:
                print_and_buffer(error_message)
                return
            else:
                raise Exception(error_message)

        # Remove directories that are within the current ns-3 directory
        print_and_buffer("rm -R %s" % os.path.relpath(dir_to_remove, ns3_path))
        if not dry_run:
            shutil.rmtree(dir_to_remove, ignore_errors=True)


def remove_file(file_to_remove, dry_run):
    if os.path.exists(file_to_remove):
        print_and_buffer("rm -R %s" % os.path.relpath(file_to_remove, ns3_path))
        if not dry_run:
            os.remove(file_to_remove)


def clean_cmake_artifacts(dry_run=False):
    remove_dir(out_dir, dry_run, "output")

    cmake_cache_files = glob.glob("%s/**/CMakeCache.txt" % ns3_path, recursive=True)
    for cmake_cache_file in cmake_cache_files:
        dirname = os.path.dirname(cmake_cache_file)
        remove_dir(dirname, dry_run, "CMake cache")

    dirs_to_remove = ["testpy-output", "__pycache__", "build", "cmake-cache"]
    for dir_to_remove in map(append_to_ns3_path, dirs_to_remove):
        remove_dir(dir_to_remove, dry_run)

    remove_file(lock_file, dry_run)


def clean_docs_and_tests_artifacts(dry_run=False):
    docs_dir = append_to_ns3_path("doc")

    file_artifacts = [
        "doxygen.log",
        "doxygen.warnings.log",
        "introspected-command-line.h",
        "introspected-doxygen.h",
        "ns3-object.txt",
    ]
    docs_files = [os.path.join(docs_dir, filename) for filename in file_artifacts]

    docs_and_tests_dirs = [
        os.path.join(docs_dir, "html"),
        os.path.join(docs_dir, "html-warn"),
    ]
    docs_and_tests_dirs.extend(glob.glob(f"{docs_dir}/**/build", recursive=True))
    docs_and_tests_dirs.extend(glob.glob(f"{docs_dir}/**/source-temp", recursive=True))

    for directory in docs_and_tests_dirs:
        remove_dir(directory, dry_run)

    for file in docs_files:
        remove_file(file, dry_run)


def clean_pip_packaging_artifacts(dry_run=False):
    pip_dirs = ["dist", "nsnam.egg-info", "wheelhouse"]
    for directory in map(append_to_ns3_path, pip_dirs):
        remove_dir(directory, dry_run)


def clean_vcpkg_artifacts(dry_run=False):
    remove_dir(append_to_ns3_path("vcpkg"), dry_run)


def search_cmake_cache(build_profile):
    # Search for the CMake cache
    cmake_cache_files = glob.glob("%s/**/CMakeCache.txt" % ns3_path, recursive=True)
    current_cmake_cache_folder = None
    current_cmake_generator = None

    if cmake_cache_files:
        # In case there are multiple cache files, get the correct one
        for cmake_cache_file in cmake_cache_files:
            # We found the right cache folder
            if current_cmake_cache_folder and current_cmake_generator:
                break

            # Still looking for it
            current_cmake_cache_folder = None
            current_cmake_generator = None
            with open(cmake_cache_file, "r") as f:
                lines = f.read().split("\n")

            while len(lines):
                line = lines[0]
                lines.pop(0)

                # Check for EOF
                if current_cmake_cache_folder and current_cmake_generator:
                    break

                # Check the build profile
                if "build_profile:INTERNAL" in line:
                    if build_profile:
                        if build_profile == line.split("=")[-1]:
                            current_cmake_cache_folder = os.path.dirname(cmake_cache_file)
                    else:
                        current_cmake_cache_folder = os.path.dirname(cmake_cache_file)

                # Check the generator
                if "CMAKE_GENERATOR:" in line:
                    current_cmake_generator = line.split("=")[-1]

    if not current_cmake_generator:
        # Search for available generators
        cmake_generator_map = {"ninja": "Ninja", "make": "Unix Makefiles", "xcodebuild": "Xcode"}
        available_generators = []
        for generator in cmake_generator_map.keys():
            if shutil.which(generator):
                available_generators.append(generator)

        # Select the first one
        if len(available_generators) == 0:
            raise Exception("No generator available.")

        current_cmake_generator = cmake_generator_map[available_generators[0]]

    return current_cmake_cache_folder, current_cmake_generator


def project_not_configured(config_msg=""):
    print("You need to configure ns-3 first: try ./ns3 configure%s" % config_msg)
    exit(1)


def check_config(current_cmake_cache_folder):
    if current_cmake_cache_folder is None:
        project_not_configured()
    config_table = current_cmake_cache_folder + os.sep + "ns3config.txt"
    if not os.path.exists(config_table):
        project_not_configured()
    with open(config_table, "r") as f:
        print(f.read())


def project_configured(current_cmake_cache_folder):
    if not current_cmake_cache_folder:
        return False
    if not os.path.exists(current_cmake_cache_folder):
        return False
    if not os.path.exists(os.sep.join([current_cmake_cache_folder, "CMakeCache.txt"])):
        return False
    return True


def configure_cmake(
    cmake, args, current_cmake_cache_folder, current_cmake_generator, output, dry_run=False
):
    # Aggregate all flags to configure CMake
    cmake_args = [cmake, "-S", ns3_path]

    if not project_configured(current_cmake_cache_folder):
        # Create a new cmake_cache folder if one does not exist
        current_cmake_cache_folder = os.sep.join([ns3_path, "cmake-cache"])
        if not os.path.exists(current_cmake_cache_folder):
            print_and_buffer("mkdir %s" % os.path.relpath(current_cmake_cache_folder, ns3_path))
            if not dry_run:
                os.makedirs(current_cmake_cache_folder, exist_ok=True)

        # Set default build type to default if a previous cache doesn't exist
        if args.build_profile is None:
            args.build_profile = "default"

        # Set generator if a previous cache doesn't exist
        if args.G is None:
            args.G = current_cmake_generator

        # Get the current Python information to supply
        # CMake with the respective installation
        if args.enable_python_bindings is True:
            import sysconfig

            cmake_args.append(f"-DPython3_LIBRARY_DIRS={sysconfig.get_config_var('LIBDIR')}")
            cmake_args.append(f"-DPython3_INCLUDE_DIRS={sysconfig.get_config_var('INCLUDEPY')}")
            cmake_args.append(f"-DPython3_EXECUTABLE={sys.executable}")

    cmake_args.extend(["-B", current_cmake_cache_folder])

    # C++ standard
    if args.cxx_standard is not None:
        cmake_args.append("-DCMAKE_CXX_STANDARD=%s" % args.cxx_standard)

    # Build type
    if args.build_profile is not None:
        args.build_profile = args.build_profile.lower()
        if args.build_profile not in [
            "debug",
            "default",
            "release",
            "optimized",
            "minsizerel",
            "relwithdebinfo",
        ]:
            raise Exception("Unknown build type")
        else:
            if args.build_profile == "debug":
                cmake_args.extend(
                    "-DCMAKE_BUILD_TYPE=debug -DNS3_ASSERT=ON -DNS3_LOG=ON -DNS3_WARNINGS_AS_ERRORS=ON".split()
                )
            elif args.build_profile in ["default", "relwithdebinfo"]:
                cmake_args.extend(
                    "-DCMAKE_BUILD_TYPE=default -DNS3_ASSERT=ON -DNS3_LOG=ON -DNS3_WARNINGS_AS_ERRORS=OFF".split()
                )
            elif args.build_profile in ["release", "optimized"]:
                cmake_args.extend(
                    "-DCMAKE_BUILD_TYPE=release -DNS3_ASSERT=OFF -DNS3_LOG=OFF -DNS3_WARNINGS_AS_ERRORS=OFF".split()
                )
            else:
                cmake_args.extend(
                    "-DCMAKE_BUILD_TYPE=minsizerel -DNS3_ASSERT=OFF -DNS3_LOG=OFF -DNS3_WARNINGS_AS_ERRORS=OFF".split()
                )
<<<<<<< HEAD
            cmake_args.append("-DNS3_NATIVE_OPTIMIZATIONS=%s" % on_off((args.build_profile == "optimized")))

    options = (("ASSERT", "asserts"),
               ("CLANG_TIDY", "clang_tidy"),
               ("COVERAGE", "gcov"),
               ("DES_METRICS", "des_metrics"),
               ("DPDK", "dpdk"),
               ("EIGEN", "eigen"),
               ("ENABLE_BUILD_VERSION", "build_version"),
               ("ENABLE_SUDO", "sudo"),
               ("EXAMPLES", "examples"),
               ("GSL", "gsl"),
               ("GTK3", "gtk"),
               ("LOG", "logs"),
               ("MONOLIB", "monolib"),
               ("MPI", "mpi"),
               ("MTP", "mtp"),
               ("NINJA_TRACING", "ninja_tracing"),
               ("PRECOMPILE_HEADERS", "precompiled_headers"),
               ("PYTHON_BINDINGS", "python_bindings"),
               ("SANITIZE", "sanitizers"),
               ("STATIC", "static"),
               ("TESTS", "tests"),
               ("VERBOSE", "verbose"),
               ("WARNINGS", "warnings"),
               ("WARNINGS_AS_ERRORS", "werror"),
               )
    for (cmake_flag, option_name) in options:
=======
            cmake_args.append(
                "-DNS3_NATIVE_OPTIMIZATIONS=%s" % on_off((args.build_profile == "optimized"))
            )

    options = (
        ("ASSERT", "asserts"),
        ("CLANG_TIDY", "clang_tidy"),
        ("COVERAGE", "gcov"),
        ("DES_METRICS", "des_metrics"),
        ("DPDK", "dpdk"),
        ("EIGEN", "eigen"),
        ("ENABLE_BUILD_VERSION", "build_version"),
        ("ENABLE_SUDO", "sudo"),
        ("EXAMPLES", "examples"),
        ("GSL", "gsl"),
        ("GTK3", "gtk"),
        ("LOG", "logs"),
        ("MONOLIB", "monolib"),
        ("MPI", "mpi"),
        ("NINJA_TRACING", "ninja_tracing"),
        ("PRECOMPILE_HEADERS", "precompiled_headers"),
        ("PYTHON_BINDINGS", "python_bindings"),
        ("SANITIZE", "sanitizers"),
        ("STATIC", "static"),
        ("TESTS", "tests"),
        ("VERBOSE", "verbose"),
        ("WARNINGS", "warnings"),
        ("WARNINGS_AS_ERRORS", "werror"),
    )
    for cmake_flag, option_name in options:
>>>>>>> e5039092
        arg = on_off_condition(args, cmake_flag, option_name)
        if arg:
            is_on = "=ON" in arg
            reverse = arg.replace("=ON" if is_on else "=OFF", "=OFF" if is_on else "=ON")
            if reverse in cmake_args:
                cmake_args.remove(reverse)
            cmake_args.append(arg)

    if args.lcov_zerocounters is not None:
        cmake_args.append("-DNS3_COVERAGE_ZERO_COUNTERS=%s" % on_off(args.lcov_zerocounters))

    # Output, Brite, Click and Openflow dirs
    if args.output_directory is not None:
        cmake_args.append("-DNS3_OUTPUT_DIRECTORY=%s" % args.output_directory)

    if args.with_brite is not None:
        cmake_args.append("-DNS3_WITH_BRITE=%s" % args.with_brite)

    if args.with_click is not None:
        cmake_args.append("-DNS3_WITH_CLICK=%s" % args.with_click)

    if args.with_openflow is not None:
        cmake_args.append("-DNS3_WITH_OPENFLOW=%s" % args.with_openflow)

    if args.prefix is not None:
        cmake_args.append("-DCMAKE_INSTALL_PREFIX=%s" % args.prefix)

    # Process enabled/disabled modules
    if args.enable_modules is not None:
        cmake_args.append("-DNS3_ENABLED_MODULES=%s" % args.enable_modules)

    if args.disable_modules is not None:
        cmake_args.append("-DNS3_DISABLED_MODULES=%s" % args.disable_modules)

    if args.filter_module_examples_and_tests is not None:
        cmake_args.append(
            "-DNS3_FILTER_MODULE_EXAMPLES_AND_TESTS=%s" % args.filter_module_examples_and_tests
        )

    # Try to set specified generator (will probably fail if there is an old cache)
    if args.G:
        cmake_args.extend(["-G", args.G])

    if args.trace_cmake_perf:
        cmake_performance_trace = os.path.join(
            os.path.relpath(ns3_path, ns3_path), "cmake_performance_trace.log"
        )
        cmake_args.extend(
            ["--profiling-format=google-trace", "--profiling-output=" + cmake_performance_trace]
        )

    # Enable warnings for uninitialized variable usage
    cmake_args.append("--warn-uninitialized")

    # Append CMake flags passed using the -- separator
    cmake_args.extend(args.program_args)

    # Echo out the configure command
    print_and_buffer(" ".join(cmake_args))

    # Run cmake
    if not dry_run:
        proc_env = os.environ.copy()
        ret = subprocess.run(cmake_args, stdout=output, env=proc_env)
        if ret.returncode != 0:
            exit(ret.returncode)

        update_scratches_list(current_cmake_cache_folder)


def update_scratches_list(current_cmake_cache_folder):
    # Store list of scratches to trigger a reconfiguration step if needed
    current_scratch_sources = glob.glob(append_to_ns3_path("scratch", "**", "*.cc"), recursive=True)
    with open(os.path.join(current_cmake_cache_folder, "ns3scratches"), "w") as f:
        f.write("\n".join(current_scratch_sources))


def refresh_cmake(current_cmake_cache_folder, output):
    cmake, _ = cmake_check_version()
    ret = subprocess.run([cmake, ".."], cwd=current_cmake_cache_folder, stdout=output)
    if ret.returncode != 0:
        exit(ret.returncode)
    update_scratches_list(current_cmake_cache_folder)


def get_program_shortcuts(build_profile, ns3_version):
    # Import programs from .lock-ns3
    programs_dict = {}
    exec(open(lock_file).read(), globals(), programs_dict)

    # We can now build a map to simplify things for users (at this point we could remove versioning prefix/suffix)
    ns3_program_map = {}
    longest_shortcut_map = {}

    for program in programs_dict["ns3_runnable_programs"]:
        if "pch_exec" in program:
            continue
        temp_path = program.replace(out_dir, "")
        # Sometimes Windows uses \\, sometimes /
        # quite the mess
        temp_path = temp_path.split(os.sep if os.sep in temp_path else "/")
        temp_path.pop(0)  # remove first path separator

        # Remove version prefix and build type suffix from shortcuts (or keep them too?)
        temp_path[-1] = (
            temp_path[-1].replace("-" + build_profile, "").replace("ns" + ns3_version + "-", "")
        )

        # Deal with scratch subdirs
        if "scratch" in temp_path and len(temp_path) > 3:
            subdir = "_".join([*temp_path[2:-1], ""])
            temp_path[-1] = temp_path[-1].replace(subdir, "")

        # Check if there is a .cc file for that specific program
        source_file_path = os.sep.join(temp_path) + ".cc"
        source_shortcut = False
        if os.path.exists(append_to_ns3_path(source_file_path)):
            source_shortcut = True

        program = program.strip()
        longest_shortcut = None
        while len(temp_path):
            # Shortcuts: /src/aodv/examples/aodv can be accessed with aodv/examples/aodv, examples/aodv, aodv
            shortcut_path = os.sep.join(temp_path)
            if not longest_shortcut:
                longest_shortcut = shortcut_path

            # Store longest shortcut path for collisions
            if shortcut_path not in longest_shortcut_map:
                longest_shortcut_map[shortcut_path] = [longest_shortcut]
            else:
                longest_shortcut_map[shortcut_path].append(longest_shortcut)

            ns3_program_map[shortcut_path] = [program]

            # Add a shortcut with .exe suffix when running on Windows
            if sys.platform == "win32":
                ns3_program_map[shortcut_path.replace("\\", "/")] = [program]
                ns3_program_map[shortcut_path + ".exe"] = [program]
                ns3_program_map[shortcut_path.replace("\\", "/") + ".exe"] = [program]

            if source_shortcut:
                cc_shortcut_path = shortcut_path + ".cc"
                ns3_program_map[cc_shortcut_path] = [program]
                if sys.platform == "win32":
                    ns3_program_map[cc_shortcut_path] = [program]
                    ns3_program_map[cc_shortcut_path.replace("\\", "/")] = [program]

                # Store longest shortcut path for collisions
                if cc_shortcut_path not in longest_shortcut_map:
                    longest_shortcut_map[cc_shortcut_path] = [longest_shortcut]
                else:
                    longest_shortcut_map[cc_shortcut_path].append(longest_shortcut)
            temp_path.pop(0)

    # Filter collisions
    collisions = list(filter(lambda x: x if len(x[1]) > 1 else None, longest_shortcut_map.items()))
    for colliding_shortcut, longest_shortcuts in collisions:
        ns3_program_map[colliding_shortcut] = longest_shortcuts

    if programs_dict["ns3_runnable_scripts"]:
        scratch_scripts = glob.glob(append_to_ns3_path("scratch", "*.py"), recursive=True)
        programs_dict["ns3_runnable_scripts"].extend(scratch_scripts)

    for program in programs_dict["ns3_runnable_scripts"]:
        temp_path = program.replace(ns3_path, "").split(os.sep)
        program = program.strip()
        while len(temp_path):
            shortcut_path = os.sep.join(temp_path)
            ns3_program_map[shortcut_path] = [program]
            temp_path.pop(0)
    return ns3_program_map


def parse_version(version_str):
    version = version_str.split(".")
    version = tuple(map(int, version))
    return version


def cmake_check_version():
    # Check CMake version
    minimum_cmake_version = "3.13.0"
    cmake3 = shutil.which("cmake3")
    cmake = cmake3 if cmake3 else shutil.which("cmake")
    if not cmake:
        print(
            f"Error:  CMake not found; please install version {minimum_cmake_version} or greater, or modify {path_variable}"
        )
        exit(1)
    cmake = cmake.replace(".EXE", "").replace(".exe", "")  # Trim cmake executable extension
    cmake_output = subprocess.check_output([cmake, "--version"]).decode("utf-8")
    version = re.findall("version (.*)", cmake_output)[0]
    if parse_version(version) < parse_version(minimum_cmake_version):
        print(
            f"Error:  CMake found at {cmake} but version {version} is older than {minimum_cmake_version}"
        )
        exit(1)
    return cmake, version


def cmake_build(
    current_cmake_cache_folder, output, jobs, target=None, dry_run=False, build_verbose=False
):
    cmake, version = cmake_check_version()

    cmake_args = [cmake, "--build", current_cmake_cache_folder]
    if jobs:
        cmake_args.extend(["-j", str(jobs)])

    if target:
        cmake_args.extend(["--target", target])

    print_and_buffer(" ".join(cmake_args))
    if not dry_run:
        # Assume quiet is not enabled, and print things normally
        kwargs = {"stdout": None, "stderr": None}

        proc_env = os.environ.copy()
        if build_verbose:
            # If verbose is enabled, we print everything to the terminal
            # and set the environment variable
            proc_env.update({"VERBOSE": "1"})

        if output is not None:
            # If quiet is enabled, we pipe the output of the
            # build and only print in case of failure
            kwargs["stdout"] = subprocess.PIPE
            kwargs["stderr"] = subprocess.PIPE

        ret = subprocess.run(
            cmake_args,
            env=proc_env,
            **kwargs,
        )

        # Print errors in case compilation fails and output != None (quiet)
        if ret.returncode != 0 and output is not None:
            print(ret.stdout.decode())
            print(ret.stderr.decode())

        # In case of failure, exit prematurely with the return code from the build
        if ret.returncode != 0:
            exit(ret.returncode)


def extract_cmakecache_settings(current_cmake_cache_folder):
    try:
        with open(
            current_cmake_cache_folder + os.sep + "CMakeCache.txt", "r", encoding="utf-8"
        ) as f:
            contents = f.read()
    except FileNotFoundError as e:
        raise e
    current_settings = re.findall("(NS3_.*):.*=(.*)", contents)  # extract NS3 specific settings
    current_settings.extend(
        re.findall("(CMAKE_BUILD_TYPE):.*=(.*)", contents)
    )  # extract build type
    current_settings.extend(re.findall("(CMAKE_GENERATOR):.*=(.*)", contents))  # extract generator
    current_settings.extend(re.findall("(CMAKE_CXX_COMPILER):.*=(.*)", contents))  # C++ compiler
    current_settings.extend(re.findall("(CMAKE_CXX_FLAGS):.*=(.*)", contents))  # C++ flags
    current_settings.extend(re.findall("(CMAKE_C_COMPILER):.*=(.*)", contents))  # C compiler
    current_settings.extend(re.findall("(CMAKE_C_FLAGS):.*=(.*)", contents))  # C flags
    current_settings.extend(
        re.findall("(CMAKE_INSTALL_PREFIX):.*=(.*)", contents)
    )  # installation directory

    # Transform list into dictionary
    settings_dictionary = dict(current_settings)
    del settings_dictionary["NS3_INT64X64-STRINGS"]  # remove cached options or CMake will warn you

    # Return dictionary with NS3-related CMake settings
    return settings_dictionary


def reconfigure_cmake_to_force_refresh(cmake, current_cmake_cache_folder, output, dry_run=False):
    import json

    settings_bak_file = "settings.json"

    # Extract settings or recover from the backup
    if not os.path.exists(settings_bak_file):
        settings = extract_cmakecache_settings(current_cmake_cache_folder)
    else:
        with open(settings_bak_file, "r", encoding="utf-8") as f:
            settings = json.load(f)

    # Delete cache folder and then recreate it
    cache_path = os.path.relpath(current_cmake_cache_folder, ns3_path)
    print_and_buffer("rm -R %s; mkdir %s" % (cache_path, cache_path))
    if not dry_run:
        shutil.rmtree(current_cmake_cache_folder)
        os.mkdir(current_cmake_cache_folder)

    # Save settings backup to prevent loss
    with open(settings_bak_file, "w", encoding="utf-8") as f:
        json.dump(settings, f, indent=2)

    # Reconfigure CMake preserving previous NS3 settings
    cmake_args = [cmake]
    for setting in settings.items():
        if setting[1]:
            cmake_args.append("-D%s=%s" % setting)
    cmake_args.append("..")

    # Echo out the configure command
    print_and_buffer(
        "cd %s; %s ; cd %s"
        % (
            os.path.relpath(ns3_path, current_cmake_cache_folder),
            " ".join(cmake_args),
            os.path.relpath(current_cmake_cache_folder, ns3_path),
        )
    )

    # Call cmake
    if not dry_run:
        ret = subprocess.run(cmake_args, cwd=current_cmake_cache_folder, stdout=output)

        # If it succeeds, delete backup, otherwise raise exception
        if ret.returncode == 0:
            os.remove(settings_bak_file)
        else:
            raise Exception(
                "Reconfiguring CMake to force refresh failed. "
                "A backup of the settings was saved in %s" % settings_bak_file
            )

        update_scratches_list(current_cmake_cache_folder)


def get_target_to_build(program_path, ns3_version, build_profile):
    if ".py" in program_path:
        return None

    build_profile_suffix = "" if build_profile in ["release"] else "-" + build_profile
    program_name = ""

    try:
        program_name = "".join(
            *re.findall("(.*)ns%s-(.*)%s" % (ns3_version, build_profile_suffix), program_path)
        )
    except TypeError:
        print("Target to build does not exist: %s" % program_path)
        exit(1)

    if "scratch" in program_path:
        # Get the path to the program and replace slashes with underlines
        # to get unique targets for CMake, preventing collisions with modules examples
        return program_name.replace(out_dir, "").replace("/", "_")[1:]
    else:
        # Other programs just use their normal names (without version prefix and build_profile suffix) as targets
        return program_name.split("/")[-1]


def configuration_step(
    current_cmake_cache_folder, current_cmake_generator, args, output, dry_run=False
):
    # Search for the CMake binary
    cmake, _ = cmake_check_version()

    # If --force-refresh, we load settings from the CMakeCache, delete it, then reconfigure CMake to
    #   force refresh cached packages/libraries that were installed/removed, without losing the current settings
    if args.force_refresh:
        reconfigure_cmake_to_force_refresh(cmake, current_cmake_cache_folder, output, dry_run)
        exit(0)

    # Call cmake to configure/reconfigure/refresh the project
    configure_cmake(
        cmake, args, current_cmake_cache_folder, current_cmake_generator, output, dry_run
    )

    # If manually configuring, we end the script earlier
    exit(0)


def build_step(
    args,
    build_and_run,
    target_to_run,
    current_cmake_cache_folder,
    ns3_modules,
    ns3_version,
    build_profile,
    output,
):
    # There is one scenario where we build everything: ./ns3 build
    if "build" in args and len(args.build) == 0:
        cmake_build(
            current_cmake_cache_folder,
            jobs=args.jobs,
            output=output,
            dry_run=args.dry_run,
            build_verbose=args.verbose,
        )

    # If we are building specific targets, we build them one by one
    if "build" in args:
        non_executable_targets = [
            "assemble-introspected-command-line",
            "check-version",
            "cmake-format",
            "cmake-format-check",
            "coverage_gcc",
            "docs",
            "doxygen",
            "doxygen-no-build",
            "installation",
            "sphinx",
            "manual",
            "models",
            "ninjaTrace",
            "timeTraceReport",
            "tutorial",
            "contributing",
            "install",
            "uninstall",
        ]
        # Build targets in the list
        for target in args.build:
            if target in ns3_modules:
                target = "lib" + target
            elif target not in non_executable_targets:
                target = get_target_to_build(target, ns3_version, build_profile)
            else:
                # Sphinx target should have the sphinx prefix
                if target in ["contributing", "installation", "manual", "models", "tutorial"]:
                    target = "sphinx_%s" % target

                # Docs should build both doxygen and sphinx based docs
                if target == "docs":
                    target = "sphinx"
                    args.build.append("doxygen")

                if target == "check-version":
                    global run_verbose
                    run_verbose = False  # Do not print the equivalent cmake command

            cmake_build(
                current_cmake_cache_folder,
                jobs=args.jobs,
                target=target,
                output=output,
                dry_run=args.dry_run,
                build_verbose=args.verbose,
            )

    # The remaining case is when we want to build something to run
    if build_and_run:
        cmake_build(
            current_cmake_cache_folder,
            jobs=args.jobs,
            target=get_target_to_build(target_to_run, ns3_version, build_profile),
            output=output,
            dry_run=args.dry_run,
            build_verbose=args.verbose,
        )


def check_program_installed(program_name: str) -> str:
    program_path = shutil.which(program_name)
    if program_path is None:
        print("Executable '{program}' was not found".format(program=program_name.capitalize()))
        exit(-1)
    return program_path


def check_module_installed(module_name: str):
    import importlib

    try:
        importlib.import_module(module_name)
    except ImportError:
        print("Python module '{module}' was not found".format(module=module_name))
        exit(-1)


def run_step(args, target_to_run, target_args):
    libdir = "%s/lib" % out_dir

    custom_env = {
        "PATH": libdir,
        "PYTHONPATH": "%s/bindings/python" % out_dir,
    }
    if sys.platform != "win32":
        custom_env["LD_LIBRARY_PATH"] = libdir

    proc_env = os.environ.copy()
    for key, value in custom_env.items():
        if key in proc_env:
            proc_env[key] += path_sep + value
        else:
            proc_env[key] = value

    debugging_software = []
    working_dir = ns3_path
    use_shell = False
    target_args += args.program_args

    if args.shell:
        target_to_run = "bash"
        use_shell = True
    else:
        # running a python script?
        if ".py" in target_to_run:
            target_args = [target_to_run] + target_args
            target_to_run = "python3"

            # running with memray?
            if args.memray:
                check_module_installed("memray")
                target_args = [
                    "-m",
                    "memray",
                    "run",
                    "-o",
                    "memray.output",
                    "--native",
                ] + target_args

        # running from ns-3-dev (ns3_path) or cwd
        if args.cwd:
            working_dir = args.cwd

        # running with heaptrack?
        if args.heaptrack:
            debugging_software.append(check_program_installed("heaptrack"))

        # running valgrind?
        if args.valgrind:
            debugging_software.extend(
                [check_program_installed("valgrind"), "--leak-check=full", "--show-leak-kinds=all"]
            )

        # running gdb?
        if args.gdb:
            gdb_eval_command = []
            if os.getenv("gdb_eval"):
                gdb_eval_command.append("--eval-command=quit")
            debugging_software.extend([check_program_installed("gdb"), *gdb_eval_command, "--args"])

        # running lldb?
        if args.lldb:
            debugging_software.extend([check_program_installed("lldb"), "--"])

        # running with perf?
        if args.perf:
            debugging_software.extend(
                [
                    check_program_installed("perf"),
                    "record",
                    "--call-graph",
                    "dwarf",
                    "-e",
                    "cache-misses,branch-misses,cpu-cycles,stalled-cycles-frontend,stalled-cycles-backend",
                ]
            )

        # running with the visualizer?
        if args.visualize:
            target_args.append("--SimulatorImplementationType=ns3::VisualSimulatorImpl")

        # running with command template?
        if args.command_template:
            commands = (args.command_template % target_to_run).split()
            check_program_installed(commands[0])
            target_to_run = commands[0]
            target_args = commands[1:] + target_args

            # running mpi on the CI?
            if target_to_run in ["mpiexec", "mpirun"] and os.getenv("MPI_CI"):
                if shutil.which("ompi_info"):
                    target_args = ["--oversubscribe"] + target_args
                target_args = ["--allow-run-as-root"] + target_args

    program_arguments = [*debugging_software, target_to_run, *target_args]

    if run_verbose or args.dry_run:
        exported_variables = "export "
        for variable, value in custom_env.items():
            if variable == "PATH":
                value = path_variable + path_sep + libdir
            exported_variables += "%s=%s " % (variable, value)
        print_and_buffer(
            "cd %s; %s; %s"
            % (
                os.path.relpath(ns3_path, working_dir),
                exported_variables,
                " ".join(program_arguments),
            )
        )

    if not args.dry_run:
        try:
            subprocess.run(
                program_arguments, env=proc_env, cwd=working_dir, shell=use_shell, check=True
            )
        except subprocess.CalledProcessError as e:
            # Replace list of arguments with a single string
            e.cmd = " ".join(e.cmd)
            # Replace full path to binary to relative path
            e.cmd = e.cmd.replace(
                os.path.abspath(target_to_run), os.path.relpath(target_to_run, ns3_path)
            )
            # Print error message and forward the return code
            print(e)
            exit(e.returncode)
        except KeyboardInterrupt:
            print("Process was interrupted by the user")

        # Exit normally
        exit(0)


def non_ambiguous_program_target_list(programs: dict) -> list:
    # Assembles a dictionary of all the possible shortcuts a program have
    list_of_shortcuts = {}
    for shortcut, possible_programs in programs.items():
        if len(possible_programs) == 1:
            if possible_programs[0] not in list_of_shortcuts:
                list_of_shortcuts[possible_programs[0]] = [shortcut]
            else:
                list_of_shortcuts[possible_programs[0]].append(shortcut)
    # Select the shortest non-ambiguous shortcut for each program
    final_list = []
    for shortcuts in list_of_shortcuts.values():
        final_list.append(sorted(shortcuts, key=lambda x: len(x))[0])
    return final_list


def print_targets_list(ns3_modules: list, ns3_programs: dict) -> None:
    def list_to_table(targets_list: list) -> str:
        # Set column width and check how much is space is left at the end
        columnwidth = 30
        try:
            terminal_width = os.get_terminal_size().columns
        except OSError:
            terminal_width = 80  # assume 80 columns when grepping
        dead_space = terminal_width % columnwidth

        # Filter the targets with names longer than the column width
        large_items = list(filter(lambda x: len(x) >= columnwidth, targets_list))

        # Then filter the targets with names shorter than the column width
        small_items = sorted(list(set(targets_list) - set(large_items)))

        prev_new_line = 0
        output = "\n"
        for item in small_items:
            current_end = len(output)
            # If the terminal width minus the written columns is smaller than the dead space,
            # we add a new line and start counting the width of the new line from it
            if terminal_width - (current_end - prev_new_line) < dead_space:
                prev_new_line = len(output)
                output += "\n"
            # After the new line or space, add the item plus some spacing
            output += item + " " * (columnwidth - len(item))
        # Add a new line in case we did not fill all the columns
        # of the last small item line
        if len(output) - prev_new_line > 0:
            output += "\n"

        # The list of large items is printed next
        for large_item in sorted(large_items):
            output += large_item + "\n"
        return output

    print(
        """Buildable targets:{buildables}\n\nRunnable/Buildable targets:{runnables}
                  """.format(
            buildables=list_to_table(sorted(ns3_modules)),
            runnables=list_to_table(non_ambiguous_program_target_list(ns3_programs)),
        )
    )
    return


def show_profile(build_profile, exit_early=True):
    if build_profile:
        print("Build profile: %s" % build_profile)
    else:
        project_not_configured()

    if exit_early:
        exit(0)


def show_build_version(build_version_string, exit_early=True):
    if build_version_string is None:
        project_not_configured()

    if (
        build_version_string == ""
        and shutil.which("git")
        and os.path.exists(append_to_ns3_path(".git"))
    ):
        try:
            build_version_string = subprocess.check_output(
                ["git", "describe", "--dirty"], cwd=ns3_path
            ).decode()
            build_version_string += (
                "Reconfigure with './ns3 configure --enable-build-version' "
                "to bake the version into the libraries."
            )
        except subprocess.CalledProcessError:
            pass

    if build_version_string == "":
        print(
            "Build version feature disabled. Reconfigure ns-3 with ./ns3 configure --enable-build-version"
        )
    else:
        print("ns-3 version: %s" % build_version_string)

    if exit_early:
        exit(0)


# Debugging this with PyCharm is a no no. It refuses to work hanging indefinitely
def sudo_command(command: list, password: str):
    # Run command and feed the sudo password
    proc = subprocess.Popen(
        ["sudo", "-S", *command],
        stdin=subprocess.PIPE,
        stdout=subprocess.PIPE,
        stderr=subprocess.PIPE,
    ).communicate(input=password.encode() + b"\n")
    stdout, stderr = proc[0].decode(), proc[1].decode()

    # Clean sudo password after each command
    subprocess.Popen(
        ["sudo", "-k"], stdin=subprocess.PIPE, stdout=subprocess.PIPE, stderr=subprocess.PIPE
    ).communicate()

    # Check if the password is wrong
    if "try again" in stderr:
        raise Exception("Incorrect sudo password")

    return stdout, stderr


def sudo_step(args, target_to_run, configure_post_build: set):
    # Check if sudo exists
    sudo = shutil.which("sudo")
    if not sudo:
        raise Exception("Sudo is required by --enable-sudo, but it was not found")

    # We do this for specified targets if --enable-sudo was set in the run sub-parser
    # And to all executables if set in the 'configure' sub-parser
    targets_to_sudo = configure_post_build
    if target_to_run:
        targets_to_sudo.add(target_to_run)

    password = os.getenv("SUDO_PASSWORD", None)
    if not args.dry_run:
        if password is None:
            from getpass import getpass

            password = getpass(prompt="Sudo password:")

    import stat

    for target in targets_to_sudo:
        # Check if the file was already built
        if not os.path.exists(target):
            continue

        # Check if we need to set anything
        fstat = os.stat(target)
        if (fstat.st_mode & stat.S_ISUID) == stat.S_ISUID:
            continue

        # Log commands
        relative_path_to_target = os.path.relpath(target, ns3_path)
        chown_command = "chown root {}".format(relative_path_to_target)
        chmod_command = "chmod u+s {}".format(relative_path_to_target)
        print_and_buffer("; ".join([chown_command, chmod_command]))

        # Change permissions
        if not args.dry_run:
            out, err = sudo_command(chown_command.split(), password)
            if len(out) > 0:
                raise Exception("Failed to chown: ", relative_path_to_target)

            out, err = sudo_command(chmod_command.split(), password)
            if len(out) > 0:
                raise Exception("Failed to chmod: ", relative_path_to_target)
    return


def refuse_run_as_root():
    # Check if the user is root and refuse to run
    username = os.getenv("USER", "")
    if username == "root":
        raise Exception(
            "Refusing to run as root. --enable-sudo will request your password when needed"
        )


def main():
    global out_dir, run_verbose

    # Refuse to run with sudo
    refuse_run_as_root()

    # Enable colorized output for CMake and GCC/Clang
    if os.getenv("CLICOLOR") is None:
        os.environ["CLICOLOR"] = "1"

    # If pybindgen exists in the parent directory
    # (e.g. ns3-all-in-one), add it to the PYTHONPATH
    pybindgen_dir = glob.glob(os.path.abspath(append_to_ns3_path("..", "pybindgen*")))
    if pybindgen_dir:
        if "PYTHONPATH" not in os.environ:
            os.environ["PYTHONPATH"] = ""
        os.environ["PYTHONPATH"] += path_sep + pybindgen_dir[0]

    # Parse arguments
    args = parse_args(sys.argv[1:])
    atexit.register(exit_handler, dry_run=args.dry_run)
    output = subprocess.DEVNULL if args.quiet else None

    # no arguments were passed, so can't possibly be reconfiguring anything, then we refresh and rebuild
    if len(sys.argv) == 1:
        args.build = []

    # Read contents from lock (output directory is important)
    if os.path.exists(lock_file):
        exec(open(lock_file).read(), globals())

    # Clean project if needed
    if args.clean:
        clean_cmake_artifacts(dry_run=args.dry_run)
        # We end things earlier when cleaning
        return

    if args.distclean:
        clean_cmake_artifacts(dry_run=args.dry_run)
        clean_docs_and_tests_artifacts(dry_run=args.dry_run)
        clean_pip_packaging_artifacts(dry_run=args.dry_run)
        clean_vcpkg_artifacts(dry_run=args.dry_run)
        # We end things earlier when cleaning
        return

    # Installation and uninstallation options become cmake targets
    if args.install:
        args.build = ["install"]
    if args.uninstall:
        args.build = ["uninstall"]

    # Get build profile and other settings
    build_info, ns3_modules = check_lock_data(out_dir)
    build_profile = build_info["BUILD_PROFILE"]
    build_version_string = build_info["BUILD_VERSION_STRING"]
    enable_sudo = build_info["ENABLE_SUDO"]
    ns3_version = build_info["VERSION"]

    # Docs subparser options become cmake targets
    if args.docs:
        args.build = [args.docs] if args.docs != "all" else ["sphinx", "doxygen"]
        if "doxygen" in args.build and (
            not build_info["ENABLE_EXAMPLES"] or not build_info["ENABLE_TESTS"]
        ):
            print(
                'The "./ns3 docs doxygen" and "./ns3 docs all" commands,\n'
                "requires examples and tests to generate introspected documentation.\n"
                'Try "./ns3 docs doxygen-no-build" or enable examples and tests.'
            )
            exit(1)

    if args.show == "profile":
        show_profile(build_profile)

    if args.show == "version":
        show_build_version(build_version_string)

    # Check if running something or reconfiguring ns-3
    run_only = False
    build_and_run = False
    if args.run:
        # Only print "Finished running..." if verbose is set
        run_verbose = not (args.run_verbose is not True)

        # Check whether we are only running or we need to build first
        if args.no_build:
            run_only = True
        else:
            build_and_run = True
    target_to_run = None
    target_args = []
    current_cmake_cache_folder = None
    if run_only or build_and_run:
        target_to_run = args.run
        if len(target_to_run) > 0:
            # While testing a weird case appeared where the target to run is between quotes,
            # so we remove in case they exist
            if target_to_run[0] in ['"', "'"] and target_to_run[-1] in ['"', "'"]:
                target_to_run = target_to_run[1:-1]
            target_to_run = target_to_run.split()
            target_to_run, target_args = target_to_run[0], target_to_run[1:]
        else:
            raise Exception("You need to specify a program to run")

    if not run_only:
        # Get current CMake cache folder and CMake generator (used when reconfiguring)
        current_cmake_cache_folder, current_cmake_generator = search_cmake_cache(build_profile)

        if args.show == "config":
            check_config(current_cmake_cache_folder)
            # We end things earlier if only checking the current project configuration
            exit(0)

        # Check for changes in scratch sources and trigger a reconfiguration if sources changed
        if current_cmake_cache_folder:
            current_scratch_sources = glob.glob(
                append_to_ns3_path("scratch", "**", "*.cc"), recursive=True
            )
            scratches_file = os.path.join(current_cmake_cache_folder, "ns3scratches")
            if os.path.exists(scratches_file):
                with open(scratches_file, "r") as f:
                    previous_scratches_sources = f.read().split("\n")
                    if previous_scratches_sources != current_scratch_sources:
                        refresh_cmake(current_cmake_cache_folder, output)

        if args.configure:
            configuration_step(
                current_cmake_cache_folder,
                current_cmake_generator,
                args,
                output,
                args.dry_run,
            )

        if not project_configured(current_cmake_cache_folder):
            project_not_configured()

    if ns3_modules is None:
        project_not_configured()

    # We could also replace the "ns3-" prefix used in .lock-ns3 with the "lib" prefix currently used in cmake
    ns3_modules = [module.replace("ns3-", "") for module in ns3_modules]

    # Now that CMake is configured, we can look for c++ targets in .lock-ns3
    ns3_programs = get_program_shortcuts(build_profile, ns3_version)

    if args.show == "targets":
        print_targets_list(ns3_modules, ns3_programs)
        exit(0)

    if args.show == "all":
        show_profile(build_profile, exit_early=False)
        show_build_version(build_version_string, exit_early=False)
        check_config(current_cmake_cache_folder)
        print("---- Summary of buildable targets:")
        print("Buildable targets:          %4.d" % len(ns3_modules))
        print(
            "Runnable/Buildable targets: %4.d"
            % len(non_ambiguous_program_target_list(ns3_programs))
        )

        exit(0)

    def check_ambiguous_target(target_type, target_to_check, programs):
        if len(programs[target_to_check]) > 1:
            print(
                '%s target "%s" is ambiguous. Try one of these: "%s"'
                % (target_type, target_to_check, '", "'.join(programs[target_to_check]))
            )
            exit(1)
        return programs[target_to_check][0]

    # If we have a target to run, replace shortcut with full path or raise exception
    if run_only or build_and_run:
        if target_to_run in ns3_programs:
            target_to_run = check_ambiguous_target("Run", target_to_run, ns3_programs)
        elif ".py" in target_to_run and os.path.exists(target_to_run):
            # We let python scripts pass to be able to run ./utils/python-unit-tests.py
            pass
        else:
            raise Exception("Couldn't find the specified program: %s" % target_to_run)

    if "build" in args:
        complete_targets = []
        for target in args.build:
            build_target = (
                check_ambiguous_target("Build", target, ns3_programs)
                if target in ns3_programs
                else target
            )
            complete_targets.append(build_target)
        args.build = complete_targets
        del complete_targets

    if not run_only:
        build_step(
            args,
            build_and_run,
            target_to_run,
            current_cmake_cache_folder,
            ns3_modules,
            ns3_version,
            build_profile,
            output,
        )

    if not args.shell and target_to_run and ".py" not in target_to_run:
        if sys.platform == "win32":
            target_to_run += ".exe"

        # If we're only trying to run the target, we need to check if it actually exists first
        if (
            (run_only or build_and_run)
            and ".py" not in target_to_run
            and not os.path.exists(target_to_run)
        ):
            raise Exception("Executable has not been built yet")

    # Setup program as sudo
    if enable_sudo or (args.run and args.enable_sudo):
        sudo_step(
            args,
            target_to_run,
            set(map(lambda x: x[0], ns3_programs.values())) if enable_sudo else set(),
        )

    # Finally, we try to run it
    if args.shell or run_only or build_and_run:
        run_step(args, target_to_run, target_args)

    return


main()<|MERGE_RESOLUTION|>--- conflicted
+++ resolved
@@ -186,15 +186,11 @@
         ("logs", "the logs regardless of the compile mode"),
         ("monolib", "a single shared library with all ns-3 modules"),
         ("mpi", "the MPI support for distributed simulation"),
-<<<<<<< HEAD
         ("mtp", "Multithreading support for high speed parallel simulation"),
-        ("ninja-tracing", "the conversion of the Ninja generator log file into about://tracing format"),
-=======
         (
             "ninja-tracing",
             "the conversion of the Ninja generator log file into about://tracing format",
         ),
->>>>>>> e5039092
         ("precompiled-headers", "precompiled headers"),
         ("python-bindings", "python bindings"),
         ("tests", "the ns-3 tests"),
@@ -854,36 +850,6 @@
                 cmake_args.extend(
                     "-DCMAKE_BUILD_TYPE=minsizerel -DNS3_ASSERT=OFF -DNS3_LOG=OFF -DNS3_WARNINGS_AS_ERRORS=OFF".split()
                 )
-<<<<<<< HEAD
-            cmake_args.append("-DNS3_NATIVE_OPTIMIZATIONS=%s" % on_off((args.build_profile == "optimized")))
-
-    options = (("ASSERT", "asserts"),
-               ("CLANG_TIDY", "clang_tidy"),
-               ("COVERAGE", "gcov"),
-               ("DES_METRICS", "des_metrics"),
-               ("DPDK", "dpdk"),
-               ("EIGEN", "eigen"),
-               ("ENABLE_BUILD_VERSION", "build_version"),
-               ("ENABLE_SUDO", "sudo"),
-               ("EXAMPLES", "examples"),
-               ("GSL", "gsl"),
-               ("GTK3", "gtk"),
-               ("LOG", "logs"),
-               ("MONOLIB", "monolib"),
-               ("MPI", "mpi"),
-               ("MTP", "mtp"),
-               ("NINJA_TRACING", "ninja_tracing"),
-               ("PRECOMPILE_HEADERS", "precompiled_headers"),
-               ("PYTHON_BINDINGS", "python_bindings"),
-               ("SANITIZE", "sanitizers"),
-               ("STATIC", "static"),
-               ("TESTS", "tests"),
-               ("VERBOSE", "verbose"),
-               ("WARNINGS", "warnings"),
-               ("WARNINGS_AS_ERRORS", "werror"),
-               )
-    for (cmake_flag, option_name) in options:
-=======
             cmake_args.append(
                 "-DNS3_NATIVE_OPTIMIZATIONS=%s" % on_off((args.build_profile == "optimized"))
             )
@@ -903,6 +869,7 @@
         ("LOG", "logs"),
         ("MONOLIB", "monolib"),
         ("MPI", "mpi"),
+        ("MTP", "mtp"),
         ("NINJA_TRACING", "ninja_tracing"),
         ("PRECOMPILE_HEADERS", "precompiled_headers"),
         ("PYTHON_BINDINGS", "python_bindings"),
@@ -914,7 +881,6 @@
         ("WARNINGS_AS_ERRORS", "werror"),
     )
     for cmake_flag, option_name in options:
->>>>>>> e5039092
         arg = on_off_condition(args, cmake_flag, option_name)
         if arg:
             is_on = "=ON" in arg
