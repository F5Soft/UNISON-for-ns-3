#! /usr/bin/env python3

import argparse
import atexit
import glob
import os
import re
import shutil
import subprocess
import sys

ns3_path = os.path.dirname(os.path.abspath(__file__))
out_dir = os.sep.join([ns3_path, "build"])
lock_file = os.sep.join([ns3_path, ".lock-ns3_%s_build" % sys.platform])

max_cpu_threads = max(1, os.cpu_count() - 1)
print_buffer = ""
run_verbose = True
# Windows uses ; as a PATH entry separator,
# but msys shell uses : just like most Unix-like systems
path_sep = ";" if ";" in os.environ["PATH"] else ":"
path_variable = "$PATH" if path_sep == ":" else "%PATH%"


# Prints everything in the print_buffer on exit
def exit_handler(dry_run):
    global print_buffer, run_verbose
    # We should not print anything in run except if dry_run or run_verbose
    if not dry_run and not run_verbose:
        return
    if print_buffer == "":
        return
    print_buffer = print_buffer.replace('\\', '/').replace('//', '/').replace('/', os.sep)
    if dry_run:
        print("The following commands would be executed:")
    elif run_verbose:
        print("Finished executing the following commands:")
    print(print_buffer[1:])


def on_off_argument(parser, option_name, help_on, help_off=None):
    parser.add_argument('--enable-%s' % option_name,
                        help=('Enable %s' % help_on) if help_off is None else help_on,
                        action="store_true", default=None)
    parser.add_argument('--disable-%s' % option_name,
                        help=('Disable %s' % help_on) if help_off is None else help_off,
                        action="store_true", default=None)
    return parser


def on_off(condition):
    return "ON" if condition else "OFF"


def on_off_condition(args, cmake_flag, option_name):
    enable_option = args.__getattribute__("enable_" + option_name)
    disable_option = args.__getattribute__("disable_" + option_name)
    cmake_arg = None
    if enable_option is not None or disable_option is not None:
        cmake_arg = "-DNS3_%s=%s" % (cmake_flag, on_off(enable_option and not disable_option))
    return cmake_arg


def add_argument_to_subparsers(parsers: list,
                               arguments: list,
                               help_msg: str,
                               dest: str,
                               action="store_true",
                               default_value=None):
    # Instead of copying and pasting repeated arguments for each parser, we add them here
    for subparser in parsers:
        subparser_name = subparser.prog.replace("ns3", "").strip()
        destination = ("%s_%s" % (subparser_name, dest)) if subparser_name else dest
        subparser.add_argument(*arguments,
                               help=help_msg,
                               action=action,
                               default=default_value,
                               dest=destination)


def parse_args(argv):
    parser = argparse.ArgumentParser(description="ns-3 wrapper for the CMake build system", add_help=False)

    sub_parser = parser.add_subparsers()

    parser.add_argument('-h', '--help',
                        help="Print a summary of available commands",
                        action="store_true", default=None, dest="main_help")
    parser_help = sub_parser.add_parser('help',
                                        help='Print a summary of available commands')
    parser_help.add_argument('help',
                             help='Print a summary of available commands',
                             action="store_true", default=False)
    # parser.add_argument('--docset',
    #               help=(
    #                   'Create Docset, without building. This requires the docsetutil tool from Xcode 9.2 or earlier.'
    #                   'See Bugzilla 2196 for more details.'),
    #               action="store_true", default=None,
    #               dest="docset_build")

    parser_build = sub_parser.add_parser('build',
                                         help=('Accepts a list of targets to build,'
                                               ' or builds the entire project if no target is given'),
                                         formatter_class=argparse.RawTextHelpFormatter)
    parser_build.add_argument('build',
                              help=('Build the entire project or the specified target and its dependencies.\n'
                                    'To get the list of targets, use:\n'
                                    './ns3 show targets\n'),
                              action="store", nargs='*', default=None, metavar='target')

    parser_configure = sub_parser.add_parser('configure',
                                             help='Try "./ns3 configure --help" for more configuration options')
    parser_configure.add_argument('configure',
                                  action='store_true', default=False)
    parser_configure.add_argument('-d', '--build-profile',
                                  help='Build profile',
                                  dest='build_profile',
                                  choices=["debug", "default", "release", "optimized", "minsizerel"],
                                  action="store", type=str, default=None)

    parser_configure.add_argument('-G',
                                  help=('CMake generator '
                                        '(e.g. https://cmake.org/cmake/help/latest/manual/cmake-generators.7.html)'),
                                  action="store", type=str, default=None)

    parser_configure.add_argument('--cxx-standard',
                                  help='Compile NS-3 with the given C++ standard',
                                  type=str, default=None)

    # On-Off options
    # First positional is transformed into --enable-option --disable-option
    # Second positional is used for description "Enable %s" % second positional/"Disable %s" % second positional
    # When an optional third positional is given, the second is used as is as the 'enable' description
    # and the third is used as is as the 'disable' description
    on_off_options = [
        ("asserts", "the asserts regardless of the compile mode"),
        ("des-metrics", "Logging all events in a json file with the name of the executable "
                        "(which must call CommandLine::Parse(argc, argv))"
         ),
        ("build-version", "embedding git changes as a build version during build"),
        ("clang-tidy", "clang-tidy static analysis"),
        ("dpdk", "the fd-net-device DPDK features"),
        ("eigen", "Eigen3 library support"),
        ("examples", "the ns-3 examples"),
        ("gcov", "code coverage analysis"),
        ("gsl", "GNU Scientific Library (GSL) features"),
        ("gtk", "GTK support in ConfigStore"),
        ("logs", "the logs regardless of the compile mode"),
        ("monolib", "a single shared library with all ns-3 modules"),
        ("mpi", "the MPI support for distributed simulation"),
<<<<<<< HEAD
        ("mtp", "Multithreading support for high speed parallel simulation"),
=======
        ("ninja-tracing", "the conversion of the Ninja generator log file into about://tracing format"),
>>>>>>> 392e3683
        ("precompiled-headers", "precompiled headers"),
        ("python-bindings", "python bindings"),
        ("tests", "the ns-3 tests"),
        ("sanitizers", "address, memory leaks and undefined behavior sanitizers"),
        ("static", "Build a single static library with all ns-3",
         "Restore the shared libraries"
         ),
        ("sudo", "use of sudo to setup suid bits on ns3 executables."),
        ("verbose", "printing of additional build system messages"),
        ("warnings", "compiler warnings"),
        ("werror", "Treat compiler warnings as errors",
         "Treat compiler warnings as warnings"
         ),
    ]
    for on_off_option in on_off_options:
        parser_configure = on_off_argument(parser_configure, *on_off_option)

    parser_configure.add_argument('--enable-modules',
                                  help='List of modules to build (e.g. core;network;internet)',
                                  action="store", type=str, default=None)
    parser_configure.add_argument('--disable-modules',
                                  help='List of modules not to build (e.g. lte;wimax)',
                                  action="store", type=str, default=None)
    parser_configure.add_argument('--filter-module-examples-and-tests',
                                  help='List of modules that should have their examples and tests built (e.g. lte;wifi)',
                                  action="store", type=str, default=None)
    parser_configure.add_argument('--lcov-report',
                                  help=('Generate a code coverage report '
                                        '(use this option after configuring with --enable-gcov and running a program)'),
                                  action="store_true", default=None)
    parser_configure.add_argument('--lcov-zerocounters',
                                  help=('Zero the lcov counters'
                                        ' (use this option before rerunning a program'
                                        ' when generating repeated lcov reports)'),
                                  action="store_true", default=None)

    parser_configure.add_argument('--out', '--output-directory',
                                  help=('Use BRITE integration support, given by the indicated path,'
                                        ' to allow the use of the BRITE topology generator'),
                                  type=str, default=None, dest="output_directory")
    parser_configure.add_argument('--with-brite',
                                  help=('Use BRITE integration support, given by the indicated path,'
                                        ' to allow the use of the BRITE topology generator'),
                                  type=str, default=None)
    parser_configure.add_argument('--with-click',
                                  help='Path to Click source or installation prefix for NS-3 Click Integration support',
                                  type=str, default=None)
    parser_configure.add_argument('--with-openflow',
                                  help='Path to OFSID source for NS-3 OpenFlow Integration support',
                                  type=str, default=None)
    parser_configure.add_argument('--force-refresh',
                                  help='Force refresh the CMake cache by deleting'
                                       ' the cache and reconfiguring the project',
                                  action="store_true", default=None)
    parser_configure.add_argument('--prefix',
                                  help='Target output directory to install',
                                  action="store", default=None)
    parser_configure.add_argument('--trace-performance',
                                  help="Generate a performance trace log for the CMake configuration",
                                  action="store_true", default=None, dest="trace_cmake_perf")

    parser_clean = sub_parser.add_parser('clean', help='Removes files created by ns3')
    parser_clean.add_argument('clean', action="store_true", default=False)

    parser_distclean = sub_parser.add_parser('distclean', help='Removes files created by ns3, tests and documentation')
    parser_distclean.add_argument('distclean', action="store_true", default=False)

    parser_install = sub_parser.add_parser('install', help='Install ns-3')
    parser_install.add_argument('install', action="store_true", default=False)

    parser_uninstall = sub_parser.add_parser('uninstall', help='Uninstall ns-3')
    parser_uninstall.add_argument('uninstall', action="store_true", default=False)

    parser_run = sub_parser.add_parser('run',
                                       help='Try "./ns3 run --help" for more runtime options',
                                       formatter_class=argparse.RawTextHelpFormatter)
    parser_run.add_argument('run',
                            help=('Build and run the target executable.\n'
                                  'If --no-build is present, the build step is skipped.\n'
                                  'To get the list of targets, use:\n'
                                  './ns3 show targets\n'
                                  'Arguments can be passed down to a program in one of the following ways:\n'
                                  './ns3 run "target --help"\n'
                                  './ns3 run target -- --help\n'
                                  './ns3 run target --command-template="%%s --help"\n'),
                            default='', nargs='?', metavar='target')
    parser_run.add_argument('--no-build',
                            help='Skip build step.',
                            action="store_true", default=False)
    parser_run.add_argument('--command-template',
                            help=('Template of the command used to run the program given by run;'
                                  ' It should be a shell command string containing %%s inside,'
                                  ' which will be replaced by the actual program.'),
                            type=str, default=None)
    parser_run.add_argument('--cwd',
                            help='Set the working directory for a program.',
                            action="store", type=str, default=None)
    parser_run.add_argument('--gdb',
                            help='Change the default command template to run programs with gdb',
                            action="store_true", default=None)
    parser_run.add_argument('--lldb',
                            help='Change the default command template to run programs with lldb',
                            action="store_true", default=None)
    parser_run.add_argument('-g', '--valgrind',
                            help='Change the default command template to run programs with valgrind',
                            action="store_true", default=None)
    parser_run.add_argument('--memray',
                            help='Use Memray memory profiler for Python scripts. Output will be saved to memray.output',
                            action="store_true", default=None)
    parser_run.add_argument('--heaptrack',
                            help='Use Heaptrack memory profiler for C++',
                            action="store_true", default=None)
    parser_run.add_argument('--perf',
                            help='Use Linux\'s perf to profile a program',
                            action="store_true", default=None)
    parser_run.add_argument('--vis', '--visualize',
                            help='Modify --run arguments to enable the visualizer',
                            action="store_true", dest="visualize", default=None)
    parser_run.add_argument('--enable-sudo',
                            help='Use sudo to setup suid bits on ns3 executables.',
                            dest='enable_sudo', action='store_true',
                            default=False)

    parser_shell = sub_parser.add_parser('shell',
                                         help='Try "./ns3 shell --help" for more shell options')
    parser_shell.add_argument('shell',
                              help='Export necessary environment variables and open a shell',
                              action="store_true", default=False)

    parser_docs = sub_parser.add_parser('docs',
                                        help='Try "./ns3 docs --help" for more documentation options')
    parser_docs.add_argument('docs',
                             help='Build project documentation',
                             choices=["manual", "models", "tutorial", "contributing",
                                      "sphinx", "doxygen-no-build", "doxygen", "all"],
                             action="store", type=str, default=None)

    parser_show = sub_parser.add_parser('show',
                                        help='Try "./ns3 show --help" for more show options')
    parser_show.add_argument('show',
                             help=('Print the current ns-3 build profile type, configuration or version, '
                                   'or a list of buildable/runnable targets'),
                             choices=["profile", "version", "config", "targets", "all"],
                             action="store", type=str, nargs="?", default="all")

    add_argument_to_subparsers(
        [parser, parser_build, parser_configure, parser_clean, parser_distclean, parser_docs, parser_run, parser_show],
        ["--dry-run"],
        help_msg="Do not execute the commands.",
        dest="dry_run")

    add_argument_to_subparsers([parser, parser_build, parser_run],
                               ['-j', '--jobs'],
                               help_msg="Set number of parallel jobs.",
                               dest="jobs",
                               action="store",
                               default_value=max_cpu_threads)

    add_argument_to_subparsers([parser, parser_build, parser_configure, parser_run, parser_show],
                               ["--quiet"],
                               help_msg="Don't print task lines, i.e. messages saying which tasks are being executed.",
                               dest="quiet")

    add_argument_to_subparsers([parser, parser_build, parser_configure, parser_docs, parser_run],
                               ['-v', '--verbose'],
                               help_msg='Print which commands were executed',
                               dest='verbose',
                               default_value=False)

    # Try to split -- separated arguments into two lists for ns3 and for the runnable target
    try:
        args_separator_index = argv.index('--')
        ns3_args = argv[:args_separator_index]
        runnable_args = argv[args_separator_index + 1:]
    except ValueError:
        ns3_args = argv
        runnable_args = []

    # Parse known arguments and separate from unknown arguments
    args, unknown_args = parser.parse_known_args(ns3_args)

    # If run doesn't have a target, print the help message of the run parser
    if "run" in args and args.run == '':
        parser_run.print_help()
        exit(-1)

    # Merge attributes
    attributes_to_merge = ["dry_run", "help", "verbose", "quiet"]
    filtered_attributes = list(
        filter(lambda x: x if ("disable" not in x and "enable" not in x) else None, args.__dir__()))
    for attribute in attributes_to_merge:
        merging_attributes = list(
            map(lambda x: args.__getattribute__(x) if attribute in x else None, filtered_attributes))
        setattr(args, attribute, merging_attributes.count(True) > 0)

    if args.help:
        print(parser.description)
        print("")
        print(parser.format_usage())

        # retrieve subparsers from parser
        subparsers_actions = [
            action for action in parser._actions
            if isinstance(action, argparse._SubParsersAction)]
        # there will probably only be one subparser_action,
        # but better safe than sorry
        for subparsers_action in subparsers_actions:
            # get all subparsers and print help
            for choice, subparser in subparsers_action.choices.items():
                subcommand = subparser.format_usage()[:-1].replace("usage: ", "   or: ")
                if len(subcommand) > 1:
                    print(subcommand)

        print(parser.format_help().replace(parser.description, "").replace(parser.format_usage(), ""))
        exit(0)

    attributes_to_merge = ["jobs"]
    filtered_attributes = list(filter(lambda x: x if ("disable" not in x and "enable" not in x) else 0, args.__dir__()))
    for attribute in attributes_to_merge:
        merging_attributes = list(
            map(lambda x: int(args.__getattribute__(x)) if attribute in x else max_cpu_threads, filtered_attributes))
        setattr(args, attribute, min(merging_attributes))

    # If some positional options are not in args, set them to false.
    for option in ["clean", "configure", "docs", "install", "run", "shell", "uninstall", "show", "distclean"]:
        if option not in args:
            setattr(args, option, False)

    if args.run and args.enable_sudo is None:
        args.enable_sudo = True

    # Save runnable target arguments
    setattr(args, "program_args", runnable_args)

    # Emit error in case of unknown arguments
    if unknown_args:
        msg = ("Unknown options were given: {options}.\n"
               "To see the allowed options add the `--help` option.\n"
               "To forward configuration or runtime options, put them after '--'.\n")
        if args.run:
            msg += "Try: ./ns3 run {target} -- {options}\n"
        if args.configure:
            msg += "Try: ./ns3 configure -- {options}\n"
        msg = msg.format(options=", ".join(unknown_args), target=args.run)
        raise Exception(msg)
    return args


def check_lock_data(output_directory):
    # Check the .lock-ns3 for the build type (in case there are multiple cmake cache folders
    ns3_modules_tests = []
    ns3_modules = None

    build_info = {"NS3_ENABLED_MODULES": [],
                  "BUILD_PROFILE": None,
                  "VERSION": None,
                  "ENABLE_EXAMPLES": False,
                  "ENABLE_SUDO": False,
                  "ENABLE_TESTS": False,
                  "BUILD_VERSION_STRING": None
                  }
    if output_directory and os.path.exists(lock_file):
        exec(open(lock_file).read(), globals(), build_info)
        ns3_modules = build_info["NS3_ENABLED_MODULES"]
        if ns3_modules:
            ns3_modules.extend(build_info["NS3_ENABLED_CONTRIBUTED_MODULES"])
            if build_info["ENABLE_TESTS"]:
                ns3_modules_tests = [x + "-test" for x in ns3_modules]
            ns3_modules = ns3_modules + ns3_modules_tests
    return build_info, ns3_modules


def print_and_buffer(message):
    global print_buffer
    # print(message)
    print_buffer += "\n" + message


def remove_dir(dir_to_remove, dry_run, directory_qualifier=""):
    dir_to_remove = os.path.abspath(dir_to_remove)
    if os.path.exists(dir_to_remove):
        if ".." in os.path.relpath(dir_to_remove, ns3_path):
            # In case the directory to remove isn't within
            # the current ns-3 directory, print an error
            # message for the dry-run case
            # Or throw an exception in a normal run
            error_message = (f"The {directory_qualifier} directory '{dir_to_remove}' "
                             "is not within the current ns-3 directory. "
                             "Deleting it can cause data loss.")
            if dry_run:
                print_and_buffer(error_message)
                return
            else:
                raise Exception(error_message)

        # Remove directories that are within the current ns-3 directory
        print_and_buffer("rm -R %s" % os.path.relpath(dir_to_remove, ns3_path))
        if not dry_run:
            shutil.rmtree(dir_to_remove, ignore_errors=True)


def remove_file(file_to_remove, dry_run):
    if os.path.exists(file_to_remove):
        print_and_buffer("rm -R %s" % os.path.relpath(file_to_remove, ns3_path))
        if not dry_run:
            os.remove(file_to_remove)


def clean_cmake_artifacts(dry_run=False):
    remove_dir(out_dir, dry_run, "output")

    cmake_cache_files = glob.glob("%s/**/CMakeCache.txt" % ns3_path, recursive=True)
    for cmake_cache_file in cmake_cache_files:
        dirname = os.path.dirname(cmake_cache_file)
        remove_dir(dirname, dry_run, "CMake cache")

    dirs_to_remove = [os.path.join(ns3_path, "testpy-output"),
                      os.path.join(ns3_path, "__pycache__")
                      ]
    for dir_to_remove in dirs_to_remove:
        remove_dir(dir_to_remove, dry_run)

    remove_file(lock_file, dry_run)


def clean_docs_and_tests_artifacts(dry_run=False):
    docs_dir = os.path.join(ns3_path, 'doc')

    file_artifacts = ["doxygen.log",
                      "doxygen.warnings.log",
                      "introspected-command-line.h",
                      "introspected-doxygen.h",
                      "ns3-object.txt"]
    docs_files = [os.path.join(docs_dir, filename) for filename in file_artifacts]

    docs_and_tests_dirs = [os.path.join(docs_dir, "html"),
                           os.path.join(docs_dir, "html-warn"),
                           ]
    docs_and_tests_dirs.extend(glob.glob(f"{docs_dir}/**/build", recursive=True))
    docs_and_tests_dirs.extend(glob.glob(f"{docs_dir}/**/source-temp", recursive=True))

    for directory in docs_and_tests_dirs:
        remove_dir(directory, dry_run)

    for file in docs_files:
        remove_file(file, dry_run)


def clean_pip_packaging_artifacts(dry_run=False):
    pip_dirs = [os.path.join(ns3_path, "dist"),
                os.path.join(ns3_path, "nsnam.egg-info"),
                os.path.join(ns3_path, "wheelhouse")
                ]
    for directory in pip_dirs:
        remove_dir(directory, dry_run)


def search_cmake_cache(build_profile):
    # Search for the CMake cache
    cmake_cache_files = glob.glob("%s/**/CMakeCache.txt" % ns3_path, recursive=True)
    current_cmake_cache_folder = None
    current_cmake_generator = None

    if cmake_cache_files:
        # In case there are multiple cache files, get the correct one
        for cmake_cache_file in cmake_cache_files:
            # We found the right cache folder
            if current_cmake_cache_folder and current_cmake_generator:
                break

            # Still looking for it
            current_cmake_cache_folder = None
            current_cmake_generator = None
            with open(cmake_cache_file, "r") as f:
                lines = f.read().split("\n")

            while len(lines):
                line = lines[0]
                lines.pop(0)

                # Check for EOF
                if current_cmake_cache_folder and current_cmake_generator:
                    break

                # Check the build profile
                if "build_profile:INTERNAL" in line:
                    if build_profile:
                        if build_profile == line.split("=")[-1]:
                            current_cmake_cache_folder = os.path.dirname(cmake_cache_file)
                    else:
                        current_cmake_cache_folder = os.path.dirname(cmake_cache_file)

                # Check the generator
                if "CMAKE_GENERATOR:" in line:
                    current_cmake_generator = line.split("=")[-1]

    if not current_cmake_generator:
        # Search for available generators
        cmake_generator_map = {"ninja": "Ninja",
                               "make": "Unix Makefiles",
                               "xcodebuild": "Xcode"
                               }
        available_generators = []
        for generator in cmake_generator_map.keys():
            if shutil.which(generator):
                available_generators.append(generator)

        # Select the first one
        if len(available_generators) == 0:
            raise Exception("No generator available.")

        current_cmake_generator = cmake_generator_map[available_generators[0]]

    return current_cmake_cache_folder, current_cmake_generator


def project_not_configured(config_msg=""):
    print("You need to configure ns-3 first: try ./ns3 configure%s" % config_msg)
    exit(1)


def check_config(current_cmake_cache_folder):
    if current_cmake_cache_folder is None:
        project_not_configured()
    config_table = current_cmake_cache_folder + os.sep + "ns3config.txt"
    if not os.path.exists(config_table):
        project_not_configured()
    with open(config_table, "r") as f:
        print(f.read())


def project_configured(current_cmake_cache_folder):
    if not current_cmake_cache_folder:
        return False
    if not os.path.exists(current_cmake_cache_folder):
        return False
    if not os.path.exists(os.sep.join([current_cmake_cache_folder, "CMakeCache.txt"])):
        return False
    return True


def configure_cmake(cmake, args, current_cmake_cache_folder, current_cmake_generator, output, dry_run=False):
    # Aggregate all flags to configure CMake
    cmake_args = [cmake]

    if not project_configured(current_cmake_cache_folder):
        # Create a new cmake_cache folder if one does not exist
        current_cmake_cache_folder = os.sep.join([ns3_path, "cmake-cache"])
        if not os.path.exists(current_cmake_cache_folder):
            print_and_buffer("mkdir %s" % os.path.relpath(current_cmake_cache_folder, ns3_path))
            if not dry_run:
                os.makedirs(current_cmake_cache_folder, exist_ok=True)

        # Set default build type to default if a previous cache doesn't exist
        if args.build_profile is None:
            args.build_profile = "default"

        # Set generator if a previous cache doesn't exist
        if args.G is None:
            args.G = current_cmake_generator

    # C++ standard
    if args.cxx_standard is not None:
        cmake_args.append("-DCMAKE_CXX_STANDARD=%s" % args.cxx_standard)

    # Build type
    if args.build_profile is not None:
        args.build_profile = args.build_profile.lower()
        if args.build_profile not in ["debug", "default", "release", "optimized", "minsizerel", "relwithdebinfo"]:
            raise Exception("Unknown build type")
        else:
            if args.build_profile == "debug":
                cmake_args.extend(
                    "-DCMAKE_BUILD_TYPE=debug -DNS3_ASSERT=ON -DNS3_LOG=ON -DNS3_WARNINGS_AS_ERRORS=ON".split())
            elif args.build_profile in ["default", "relwithdebinfo"]:
                cmake_args.extend(
                    "-DCMAKE_BUILD_TYPE=default -DNS3_ASSERT=ON -DNS3_LOG=ON -DNS3_WARNINGS_AS_ERRORS=OFF".split())
            elif args.build_profile in ["release", "optimized"]:
                cmake_args.extend(
                    "-DCMAKE_BUILD_TYPE=release -DNS3_ASSERT=OFF -DNS3_LOG=OFF -DNS3_WARNINGS_AS_ERRORS=OFF".split())
            else:
                cmake_args.extend(
                    "-DCMAKE_BUILD_TYPE=minsizerel -DNS3_ASSERT=OFF -DNS3_LOG=OFF -DNS3_WARNINGS_AS_ERRORS=OFF".split()
                )
            cmake_args.append("-DNS3_NATIVE_OPTIMIZATIONS=%s" % on_off((args.build_profile == "optimized")))

    options = (("ASSERT", "asserts"),
               ("CLANG_TIDY", "clang_tidy"),
               ("COVERAGE", "gcov"),
               ("DES_METRICS", "des_metrics"),
               ("DPDK", "dpdk"),
               ("EIGEN", "eigen"),
               ("ENABLE_BUILD_VERSION", "build_version"),
               ("ENABLE_SUDO", "sudo"),
               ("EXAMPLES", "examples"),
               ("GSL", "gsl"),
               ("GTK3", "gtk"),
               ("LOG", "logs"),
               ("MONOLIB", "monolib"),
               ("MPI", "mpi"),
<<<<<<< HEAD
               ("MTP", "mtp"),
=======
               ("NINJA_TRACING", "ninja_tracing"),
>>>>>>> 392e3683
               ("PRECOMPILE_HEADERS", "precompiled_headers"),
               ("PYTHON_BINDINGS", "python_bindings"),
               ("SANITIZE", "sanitizers"),
               ("STATIC", "static"),
               ("TESTS", "tests"),
               ("VERBOSE", "verbose"),
               ("WARNINGS", "warnings"),
               ("WARNINGS_AS_ERRORS", "werror"),
               )
    for (cmake_flag, option_name) in options:
        arg = on_off_condition(args, cmake_flag, option_name)
        if arg:
            is_on = "=ON" in arg
            reverse = arg.replace("=ON" if is_on else "=OFF",
                                  "=OFF" if is_on else "=ON")
            if reverse in cmake_args:
                cmake_args.remove(reverse)
            cmake_args.append(arg)

    if args.lcov_zerocounters is not None:
        cmake_args.append("-DNS3_COVERAGE_ZERO_COUNTERS=%s" % on_off(args.lcov_zerocounters))

    # Output, Brite, Click and Openflow dirs
    if args.output_directory is not None:
        cmake_args.append("-DNS3_OUTPUT_DIRECTORY=%s" % args.output_directory)

    if args.with_brite is not None:
        cmake_args.append("-DNS3_WITH_BRITE=%s" % args.with_brite)

    if args.with_click is not None:
        cmake_args.append("-DNS3_WITH_CLICK=%s" % args.with_click)

    if args.with_openflow is not None:
        cmake_args.append("-DNS3_WITH_OPENFLOW=%s" % args.with_openflow)

    if args.prefix is not None:
        cmake_args.append("-DCMAKE_INSTALL_PREFIX=%s" % args.prefix)

    # Process enabled/disabled modules
    if args.enable_modules is not None:
        cmake_args.append("-DNS3_ENABLED_MODULES=%s" % args.enable_modules)

    if args.disable_modules is not None:
        cmake_args.append("-DNS3_DISABLED_MODULES=%s" % args.disable_modules)

    if args.filter_module_examples_and_tests is not None:
        cmake_args.append("-DNS3_FILTER_MODULE_EXAMPLES_AND_TESTS=%s" % args.filter_module_examples_and_tests)

    # Try to set specified generator (will probably fail if there is an old cache)
    if args.G:
        cmake_args.extend(["-G", args.G])

    if args.trace_cmake_perf:
        cmake_performance_trace = os.path.join(os.path.relpath(ns3_path, current_cmake_cache_folder),
                                               "cmake_performance_trace.log")
        cmake_args.extend(["--profiling-format=google-trace",
                           "--profiling-output=" + cmake_performance_trace])

    # Append CMake flags passed using the -- separator
    cmake_args.extend(args.program_args)

    # Configure cmake
    cmake_args.append("..")  # for now, assuming the cmake_cache directory is inside the ns-3-dev folder

    # Echo out the configure command
    print_and_buffer("cd %s; %s ; cd %s" % (os.path.relpath(current_cmake_cache_folder, ns3_path),
                                            " ".join(cmake_args),
                                            os.path.relpath(ns3_path, current_cmake_cache_folder)
                                            )
                     )

    # Run cmake
    if not dry_run:
        proc_env = os.environ.copy()
        ret = subprocess.run(cmake_args, cwd=current_cmake_cache_folder, stdout=output, env=proc_env)
        if ret.returncode != 0:
            exit(ret.returncode)

        update_scratches_list(current_cmake_cache_folder)


def update_scratches_list(current_cmake_cache_folder):
    # Store list of scratches to trigger a reconfiguration step if needed
    current_scratch_sources = glob.glob(os.path.join(ns3_path, "scratch", "**", "*.cc"), recursive=True)
    with open(os.path.join(current_cmake_cache_folder, "ns3scratches"), "w") as f:
        f.write("\n".join(current_scratch_sources))


def refresh_cmake(current_cmake_cache_folder, output):
    cmake, _ = cmake_check_version()
    ret = subprocess.run([cmake, ".."], cwd=current_cmake_cache_folder, stdout=output)
    if ret.returncode != 0:
        exit(ret.returncode)
    update_scratches_list(current_cmake_cache_folder)


def get_program_shortcuts(build_profile, ns3_version):
    # Import programs from .lock-ns3
    programs_dict = {}
    exec(open(lock_file).read(), globals(), programs_dict)

    # We can now build a map to simplify things for users (at this point we could remove versioning prefix/suffix)
    ns3_program_map = {}
    longest_shortcut_map = {}

    for program in programs_dict["ns3_runnable_programs"]:
        if "pch_exec" in program:
            continue
        temp_path = program.replace(out_dir, "")
        # Sometimes Windows uses \\, sometimes /
        # quite the mess
        temp_path = temp_path.split(os.sep if os.sep in temp_path else '/')
        temp_path.pop(0)  # remove first path separator

        # Remove version prefix and build type suffix from shortcuts (or keep them too?)
        temp_path[-1] = temp_path[-1].replace("-" + build_profile, "").replace("ns" + ns3_version + "-", "")

        # Deal with scratch subdirs
        if "scratch" in temp_path and len(temp_path) > 3:
            subdir = "_".join([*temp_path[2:-1], ""])
            temp_path[-1] = temp_path[-1].replace(subdir, "")

        # Check if there is a .cc file for that specific program
        source_file_path = os.sep.join(temp_path) + ".cc"
        source_shortcut = False
        if os.path.exists(os.path.join(ns3_path, source_file_path)):
            source_shortcut = True

        program = program.strip()
        longest_shortcut = None
        while len(temp_path):
            # Shortcuts: /src/aodv/examples/aodv can be accessed with aodv/examples/aodv, examples/aodv, aodv
            shortcut_path = os.sep.join(temp_path)
            if not longest_shortcut:
                longest_shortcut = shortcut_path

            # Store longest shortcut path for collisions
            if shortcut_path not in longest_shortcut_map:
                longest_shortcut_map[shortcut_path] = [longest_shortcut]
            else:
                longest_shortcut_map[shortcut_path].append(longest_shortcut)

            ns3_program_map[shortcut_path] = [program]

            # Add an additional shortcut with .exe suffix when running on Windows
            if sys.platform == "win32":
                ns3_program_map[shortcut_path.replace("\\", "/")] = [program]
                ns3_program_map[shortcut_path + ".exe"] = [program]
                ns3_program_map[shortcut_path.replace("\\", "/") + ".exe"] = [program]

            if source_shortcut:
                cc_shortcut_path = shortcut_path + ".cc"
                ns3_program_map[cc_shortcut_path] = [program]
                if sys.platform == "win32":
                    ns3_program_map[cc_shortcut_path] = [program]
                    ns3_program_map[cc_shortcut_path.replace("\\", "/")] = [program]

                # Store longest shortcut path for collisions
                if cc_shortcut_path not in longest_shortcut_map:
                    longest_shortcut_map[cc_shortcut_path] = [longest_shortcut]
                else:
                    longest_shortcut_map[cc_shortcut_path].append(longest_shortcut)
            temp_path.pop(0)

    # Filter collisions
    collisions = list(filter(lambda x: x if len(x[1]) > 1 else None, longest_shortcut_map.items()))
    for (colliding_shortcut, longest_shortcuts) in collisions:
        ns3_program_map[colliding_shortcut] = longest_shortcuts

    if programs_dict["ns3_runnable_scripts"]:
        scratch_scripts = glob.glob(os.path.join(ns3_path, "scratch", "*.py"), recursive=True)
        programs_dict["ns3_runnable_scripts"].extend(scratch_scripts)

    for program in programs_dict["ns3_runnable_scripts"]:
        temp_path = program.replace(ns3_path, "").split(os.sep)
        program = program.strip()
        while len(temp_path):
            shortcut_path = os.sep.join(temp_path)
            ns3_program_map[shortcut_path] = [program]
            temp_path.pop(0)
    return ns3_program_map


def parse_version(version_str):
    version = version_str.split(".")
    version = tuple(map(int, version))
    return version


def cmake_check_version():
    # Check CMake version
    cmake3 = shutil.which("cmake3")
    cmake = cmake3 if cmake3 else shutil.which("cmake")
    if not cmake:
        print("Error:  CMake not found; please install version 3.10 or greater, or modify", path_variable)
        exit(1)
    cmake_output = subprocess.check_output([cmake, "--version"]).decode("utf-8")
    version = re.findall("version (.*)", cmake_output)[0]
    if parse_version(version) < parse_version("3.10.0"):
        print("Error:  CMake found at %s but version %s is older than 3.10" % (cmake, version))
        exit(1)
    return cmake, version


def cmake_build(current_cmake_cache_folder, output, jobs, target=None, dry_run=False, build_verbose=False):
    cmake, version = cmake_check_version()

    # Older CMake versions don't accept the number of jobs directly
    jobs_part = ("-j %d" % jobs) if parse_version(version) >= parse_version("3.12.0") else ""
    target_part = (" --target %s" % target) if target else ""
    cmake_build_command = "%s --build . %s%s" % (cmake, jobs_part, target_part)

    print_and_buffer("cd %s; %s ; cd %s" % (os.path.relpath(current_cmake_cache_folder, ns3_path),
                                            cmake_build_command,
                                            os.path.relpath(ns3_path, current_cmake_cache_folder)
                                            )
                     )
    if not dry_run:
        # Assume quiet is not enabled, and print things normally
        kwargs = {"stdout": None,
                  "stderr": None}

        proc_env = os.environ.copy()
        if build_verbose:
            # If verbose is enabled, we print everything to the terminal
            # and set the environment variable
            proc_env.update({"VERBOSE": "1"})

        if output is not None:
            # If quiet is enabled, we pipe the output of the
            # build and only print in case of failure
            kwargs["stdout"] = subprocess.PIPE
            kwargs["stderr"] = subprocess.PIPE

        ret = subprocess.run(cmake_build_command.split(),
                             cwd=current_cmake_cache_folder,
                             env=proc_env,
                             **kwargs,
                             )

        # Print errors in case compilation fails and output != None (quiet)
        if ret.returncode != 0 and output is not None:
            print(ret.stdout.decode())
            print(ret.stderr.decode())

        # In case of failure, exit prematurely with the return code from the build
        if ret.returncode != 0:
            exit(ret.returncode)


def extract_cmakecache_settings(current_cmake_cache_folder):
    try:
        with open(current_cmake_cache_folder + os.sep + "CMakeCache.txt", "r", encoding="utf-8") as f:
            contents = f.read()
    except FileNotFoundError as e:
        raise e
    current_settings = re.findall("(NS3_.*):.*=(.*)", contents)  # extract NS3 specific settings
    current_settings.extend(re.findall("(CMAKE_BUILD_TYPE):.*=(.*)", contents))  # extract build type
    current_settings.extend(re.findall("(CMAKE_GENERATOR):.*=(.*)", contents))  # extract generator
    current_settings.extend(re.findall("(CMAKE_CXX_COMPILER):.*=(.*)", contents))  # C++ compiler
    current_settings.extend(re.findall("(CMAKE_CXX_FLAGS):.*=(.*)", contents))  # C++ flags
    current_settings.extend(re.findall("(CMAKE_C_COMPILER):.*=(.*)", contents))  # C compiler
    current_settings.extend(re.findall("(CMAKE_C_FLAGS):.*=(.*)", contents))  # C flags
    current_settings.extend(re.findall("(CMAKE_INSTALL_PREFIX):.*=(.*)", contents))  # installation directory

    # Transform list into dictionary
    settings_dictionary = dict(current_settings)
    del settings_dictionary["NS3_INT64X64-STRINGS"]  # remove cached options or CMake will warn you

    # Return dictionary with NS3-related CMake settings
    return settings_dictionary


def reconfigure_cmake_to_force_refresh(cmake, current_cmake_cache_folder, output, dry_run=False):
    import json
    settings_bak_file = "settings.json"

    # Extract settings or recover from the backup
    if not os.path.exists(settings_bak_file):
        settings = extract_cmakecache_settings(current_cmake_cache_folder)
    else:
        with open(settings_bak_file, "r", encoding="utf-8") as f:
            settings = json.load(f)

    # Delete cache folder and then recreate it
    cache_path = os.path.relpath(current_cmake_cache_folder, ns3_path)
    print_and_buffer("rm -R %s; mkdir %s" % (cache_path, cache_path))
    if not dry_run:
        shutil.rmtree(current_cmake_cache_folder)
        os.mkdir(current_cmake_cache_folder)

    # Save settings backup to prevent loss
    with open(settings_bak_file, "w", encoding="utf-8") as f:
        json.dump(settings, f, indent=2)

    # Reconfigure CMake preserving previous NS3 settings
    cmake_args = [cmake]
    for setting in settings.items():
        if setting[1]:
            cmake_args.append("-D%s=%s" % setting)
    cmake_args.append("..")

    # Echo out the configure command
    print_and_buffer("cd %s; %s ; cd %s" % (os.path.relpath(ns3_path, current_cmake_cache_folder),
                                            " ".join(cmake_args),
                                            os.path.relpath(current_cmake_cache_folder, ns3_path)
                                            )
                     )

    # Call cmake
    if not dry_run:
        ret = subprocess.run(cmake_args, cwd=current_cmake_cache_folder, stdout=output)

        # If it succeeds, delete backup, otherwise raise exception
        if ret.returncode == 0:
            os.remove(settings_bak_file)
        else:
            raise Exception("Reconfiguring CMake to force refresh failed. "
                            "A backup of the settings was saved in %s" % settings_bak_file)

        update_scratches_list(current_cmake_cache_folder)


def get_target_to_build(program_path, ns3_version, build_profile):
    if ".py" in program_path:
        return None

    build_profile_suffix = "" if build_profile in ["release"] else "-" + build_profile
    program_name = ""

    try:
        program_name = "".join(*re.findall("(.*)ns%s-(.*)%s" % (ns3_version, build_profile_suffix), program_path))
    except TypeError:
        print("Target to build does not exist: %s" % program_path)
        exit(1)

    if "scratch" in program_path:
        # Get the path to the program and replace slashes with underlines
        # to get unique targets for CMake, preventing collisions with modules examples
        return program_name.replace(out_dir, "").replace("/", "_")[1:]
    else:
        # Other programs just use their normal names (without version prefix and build_profile suffix) as targets
        return program_name.split("/")[-1]


def configuration_step(current_cmake_cache_folder, current_cmake_generator, args,
                       output, dry_run=False):
    # Search for the CMake binary
    cmake, _ = cmake_check_version()

    # If --force-refresh, we load settings from the CMakeCache, delete it, then reconfigure CMake to
    #   force refresh cached packages/libraries that were installed/removed, without losing the current settings
    if args.force_refresh:
        reconfigure_cmake_to_force_refresh(cmake, current_cmake_cache_folder, output, dry_run)
        exit(0)

    # Call cmake to configure/reconfigure/refresh the project
    configure_cmake(cmake,
                    args,
                    current_cmake_cache_folder,
                    current_cmake_generator,
                    output,
                    dry_run
                    )

    # If manually configuring, we end the script earlier
    exit(0)


def build_step(args,
               build_and_run,
               target_to_run,
               current_cmake_cache_folder,
               ns3_modules,
               ns3_version,
               build_profile,
               output):
    # There is one scenario where we build everything: ./ns3 build
    if "build" in args and len(args.build) == 0:
        cmake_build(current_cmake_cache_folder,
                    jobs=args.jobs,
                    output=output,
                    dry_run=args.dry_run,
                    build_verbose=args.verbose
                    )

    # If we are building specific targets, we build them one by one
    if "build" in args:
        non_executable_targets = ["assemble-introspected-command-line",
                                  "check-version",
                                  "cmake-format",
                                  "coverage_gcc",
                                  "docs",
                                  "doxygen",
                                  "doxygen-no-build",
                                  "sphinx",
                                  "manual",
                                  "models",
                                  "ninjaTrace",
                                  "timeTraceReport",
                                  "tutorial",
                                  "contributing",
                                  "install",
                                  "uninstall",
                                  ]
        # Build targets in the list
        for target in args.build:
            if target in ns3_modules:
                target = "lib" + target
            elif target not in non_executable_targets:
                target = get_target_to_build(target, ns3_version, build_profile)
            else:
                # Sphinx target should have the sphinx prefix
                if target in ["contributing", "manual", "models", "tutorial"]:
                    target = "sphinx_%s" % target

                # Docs should build both doxygen and sphinx based docs
                if target == "docs":
                    target = "sphinx"
                    args.build.append("doxygen")

                if target == "check-version":
                    global run_verbose
                    run_verbose = False  # Do not print the equivalent cmake command

            cmake_build(current_cmake_cache_folder,
                        jobs=args.jobs,
                        target=target,
                        output=output,
                        dry_run=args.dry_run,
                        build_verbose=args.verbose)

    # The remaining case is when we want to build something to run
    if build_and_run:
        cmake_build(current_cmake_cache_folder,
                    jobs=args.jobs,
                    target=get_target_to_build(target_to_run, ns3_version, build_profile),
                    output=output,
                    dry_run=args.dry_run,
                    build_verbose=args.verbose
                    )


def check_program_installed(program_name: str) -> str:
    program_path = shutil.which(program_name)
    if program_path is None:
        print("Executable '{program}' was not found".format(program=program_name.capitalize()))
        exit(-1)
    return program_path


def check_module_installed(module_name: str):
    import importlib
    try:
        importlib.import_module(module_name)
    except ImportError:
        print("Python module '{module}' was not found".format(module=module_name))
        exit(-1)


def run_step(args, target_to_run, target_args):
    libdir = "%s/lib" % out_dir

    custom_env = {"PATH": libdir,
                  "PYTHONPATH": "%s/bindings/python" % out_dir,
                  }
    if sys.platform != "win32":
        custom_env["LD_LIBRARY_PATH"] = libdir

    proc_env = os.environ.copy()
    for (key, value) in custom_env.items():
        if key in proc_env:
            proc_env[key] += path_sep + value
        else:
            proc_env[key] = value

    debugging_software = []
    working_dir = ns3_path
    use_shell = False
    target_args += args.program_args

    if args.shell:
        target_to_run = "bash"
        use_shell = True
    else:
        # running a python script?
        if ".py" in target_to_run:
            target_args = [target_to_run] + target_args
            target_to_run = "python3"

            # running with memray?
            if args.memray:
                check_module_installed("memray")
                target_args = ["-m", "memray", "run", "-o", "memray.output", "--native"] + target_args

        # running from ns-3-dev (ns3_path) or cwd
        if args.cwd:
            working_dir = args.cwd

        # running with heaptrack?
        if args.heaptrack:
            debugging_software.append(check_program_installed("heaptrack"))

        # running valgrind?
        if args.valgrind:
            debugging_software.extend(
                [check_program_installed("valgrind"), "--leak-check=full", "--show-leak-kinds=all"])

        # running gdb?
        if args.gdb:
            gdb_eval_command = []
            if os.getenv("gdb_eval"):
                gdb_eval_command.append("--eval-command=quit")
            debugging_software.extend([check_program_installed("gdb"), *gdb_eval_command, "--args"])

        # running lldb?
        if args.lldb:
            debugging_software.extend([check_program_installed("lldb"), "--"])

        # running with perf?
        if args.perf:
            debugging_software.extend([
                check_program_installed("perf"),
                "record", "--call-graph", "dwarf", "-e",
                "cache-misses,branch-misses,cpu-cycles,stalled-cycles-frontend,stalled-cycles-backend"
            ])

        # running with the visualizer?
        if args.visualize:
            target_args.append("--SimulatorImplementationType=ns3::VisualSimulatorImpl")

        # running with command template?
        if args.command_template:
            commands = (args.command_template % target_to_run).split()
            check_program_installed(commands[0])
            target_to_run = commands[0]
            target_args = commands[1:] + target_args

            # running mpi on the CI?
            if target_to_run in ["mpiexec", "mpirun"] and os.getenv("MPI_CI"):
                if shutil.which("ompi_info"):
                    target_args = ["--oversubscribe"] + target_args
                target_args = ["--allow-run-as-root"] + target_args

    program_arguments = [*debugging_software, target_to_run, *target_args]

    if run_verbose or args.dry_run:
        exported_variables = "export "
        for (variable, value) in custom_env.items():
            if variable == "PATH":
                value = path_variable + path_sep + libdir
            exported_variables += "%s=%s " % (variable, value)
        print_and_buffer("cd %s; %s; %s" % (os.path.relpath(ns3_path, working_dir),
                                            exported_variables,
                                            " ".join(program_arguments)
                                            )
                         )

    if not args.dry_run:
        try:
            subprocess.run(program_arguments, env=proc_env, cwd=working_dir, shell=use_shell, check=True)
        except subprocess.CalledProcessError as e:
            # Replace list of arguments with a single string
            e.cmd = " ".join(e.cmd)
            # Replace full path to binary to relative path
            e.cmd = e.cmd.replace(os.path.abspath(target_to_run), os.path.relpath(target_to_run, ns3_path))
            # Print error message and forward the return code
            print(e)
            exit(e.returncode)
        except KeyboardInterrupt:
            print("Process was interrupted by the user")

        # Exit normally
        exit(0)


def non_ambiguous_program_target_list(programs: dict) -> list:
    # Assembles a dictionary of all the possible shortcuts a program have
    list_of_shortcuts = {}
    for (shortcut, possible_programs) in programs.items():
        if len(possible_programs) == 1:
            if possible_programs[0] not in list_of_shortcuts:
                list_of_shortcuts[possible_programs[0]] = [shortcut]
            else:
                list_of_shortcuts[possible_programs[0]].append(shortcut)
    # Select the shortest non-ambiguous shortcut for each program
    final_list = []
    for shortcuts in list_of_shortcuts.values():
        final_list.append(sorted(shortcuts, key=lambda x: len(x))[0])
    return final_list


def print_targets_list(ns3_modules: list, ns3_programs: dict) -> None:
    def list_to_table(targets_list: list) -> str:
        # Set column width and check how much is space is left at the end
        columnwidth = 30
        try:
            terminal_width = os.get_terminal_size().columns
        except OSError:
            terminal_width = 80  # assume 80 columns when grepping
        dead_space = terminal_width % columnwidth

        # Filter the targets with names longer than the column width
        large_items = list(filter(lambda x: len(x) >= columnwidth, targets_list))

        # Then filter the targets with names shorter than the column width
        small_items = sorted(list(set(targets_list) - set(large_items)))

        prev_new_line = 0
        output = "\n"
        for item in small_items:
            current_end = len(output)
            # If the terminal width minus the written columns is smaller than the dead space,
            # we add a new line and start counting the width of the new line from it
            if terminal_width - (current_end - prev_new_line) < dead_space:
                prev_new_line = len(output)
                output += "\n"
            # After the new line or space, add the item plus some spacing
            output += item + " " * (columnwidth - len(item))
        # Add a new line in case we did not fill all the columns
        # of the last small item line
        if len(output) - prev_new_line > 0:
            output += "\n"

        # The list of large items is printed next
        for large_item in sorted(large_items):
            output += large_item + "\n"
        return output

    print("""Buildable targets:{buildables}\n\nRunnable/Buildable targets:{runnables}
                  """.format(buildables=list_to_table(sorted(ns3_modules)),
                             runnables=list_to_table(non_ambiguous_program_target_list(ns3_programs))
                             )
          )
    return


def show_profile(build_profile, exit_early=True):
    if build_profile:
        print("Build profile: %s" % build_profile)
    else:
        project_not_configured()

    if exit_early:
        exit(0)


def show_build_version(build_version_string, exit_early=True):
    if build_version_string is None:
        project_not_configured()

    if build_version_string == '' and shutil.which("git") and os.path.exists(os.path.join(ns3_path, ".git")):
        try:
            build_version_string = subprocess.check_output(["git", "describe", "--dirty"], cwd=ns3_path).decode()
            build_version_string += ("Reconfigure with './ns3 configure --enable-build-version' "
                                     "to bake the version into the libraries.")
        except subprocess.CalledProcessError:
            pass

    if build_version_string == '':
        print("Build version feature disabled. Reconfigure ns-3 with ./ns3 configure --enable-build-version")
    else:
        print("ns-3 version: %s" % build_version_string)

    if exit_early:
        exit(0)


# Debugging this with PyCharm is a no no. It refuses to work hanging indefinitely
def sudo_command(command: list, password: str):
    # Run command and feed the sudo password
    proc = subprocess.Popen(['sudo', '-S', *command],
                            stdin=subprocess.PIPE,
                            stdout=subprocess.PIPE,
                            stderr=subprocess.PIPE
                            ).communicate(input=password.encode() + b'\n')
    stdout, stderr = proc[0].decode(), proc[1].decode()

    # Clean sudo password after each command
    subprocess.Popen(["sudo", "-k"],
                     stdin=subprocess.PIPE,
                     stdout=subprocess.PIPE,
                     stderr=subprocess.PIPE).communicate()

    # Check if the password is wrong
    if "try again" in stderr:
        raise Exception("Incorrect sudo password")

    return stdout, stderr


def sudo_step(args, target_to_run, configure_post_build: set):
    # Check if sudo exists
    sudo = shutil.which("sudo")
    if not sudo:
        raise Exception("Sudo is required by --enable-sudo, but it was not found")

    # We do this for specified targets if --enable-sudo was set in the run sub-parser
    # And to all executables if set in the 'configure' sub-parser
    targets_to_sudo = configure_post_build
    if target_to_run:
        targets_to_sudo.add(target_to_run)

    password = os.getenv("SUDO_PASSWORD", None)
    if not args.dry_run:
        if password is None:
            from getpass import getpass
            password = getpass(prompt="Sudo password:")

    import stat
    for target in targets_to_sudo:
        # Check if the file was already built
        if not os.path.exists(target):
            continue

        # Check if we need to set anything
        fstat = os.stat(target)
        if (fstat.st_mode & stat.S_ISUID) == stat.S_ISUID:
            continue

        # Log commands
        relative_path_to_target = os.path.relpath(target, ns3_path)
        chown_command = "chown root {}".format(relative_path_to_target)
        chmod_command = "chmod u+s {}".format(relative_path_to_target)
        print_and_buffer("; ".join([chown_command, chmod_command]))

        # Change permissions
        if not args.dry_run:
            out, err = sudo_command(chown_command.split(), password)
            if len(out) > 0:
                raise Exception("Failed to chown: ", relative_path_to_target)

            out, err = sudo_command(chmod_command.split(), password)
            if len(out) > 0:
                raise Exception("Failed to chmod: ", relative_path_to_target)
    return


def refuse_run_as_root():
    # Check if the user is root and refuse to run
    username = os.getenv("USER", "")
    if username == "root":
        raise Exception("Refusing to run as root. --enable-sudo will request your password when needed")


def main():
    global out_dir, run_verbose

    # Refuse to run with sudo
    refuse_run_as_root()

    # Enable colorized output for CMake and GCC/Clang
    if os.getenv("CLICOLOR") is None:
        os.environ["CLICOLOR"] = "1"

    # If pybindgen exists in the parent directory
    # (e.g. ns3-all-in-one), add it to the PYTHONPATH
    pybindgen_dir = glob.glob(os.path.abspath(os.path.join(ns3_path, "..", "pybindgen*")))
    if pybindgen_dir:
        if "PYTHONPATH" not in os.environ:
            os.environ["PYTHONPATH"] = ""
        os.environ["PYTHONPATH"] += path_sep + pybindgen_dir[0]

    # Parse arguments
    args = parse_args(sys.argv[1:])
    atexit.register(exit_handler, dry_run=args.dry_run)
    output = subprocess.DEVNULL if args.quiet else None

    # no arguments were passed, so can't possibly be reconfiguring anything, then we refresh and rebuild
    if len(sys.argv) == 1:
        args.build = []

    # Read contents from lock (output directory is important)
    if os.path.exists(lock_file):
        exec(open(lock_file).read(), globals())

    # Clean project if needed
    if args.clean:
        clean_cmake_artifacts(dry_run=args.dry_run)
        # We end things earlier when cleaning
        return

    if args.distclean:
        clean_cmake_artifacts(dry_run=args.dry_run)
        clean_docs_and_tests_artifacts(dry_run=args.dry_run)
        clean_pip_packaging_artifacts(dry_run=args.dry_run)
        # We end things earlier when cleaning
        return

    # Installation and uninstallation options become cmake targets
    if args.install:
        args.build = ['install']
    if args.uninstall:
        args.build = ['uninstall']

    # Get build profile and other settings
    build_info, ns3_modules = check_lock_data(out_dir)
    build_profile = build_info["BUILD_PROFILE"]
    build_version_string = build_info["BUILD_VERSION_STRING"]
    enable_sudo = build_info["ENABLE_SUDO"]
    ns3_version = build_info["VERSION"]

    # Docs subparser options become cmake targets
    if args.docs:
        args.build = [args.docs] if args.docs != "all" else ["sphinx", "doxygen"]
        if "doxygen" in args.build and (not build_info["ENABLE_EXAMPLES"] or not build_info["ENABLE_TESTS"]):
            print('The "./ns3 docs doxygen" and "./ns3 docs all" commands,\n'
                  'requires examples and tests to generate introspected documentation.\n'
                  'Try "./ns3 docs doxygen-no-build" or enable examples and tests.')
            exit(1)

    if args.show == "profile":
        show_profile(build_profile)

    if args.show == "version":
        show_build_version(build_version_string)

    # Check if running something or reconfiguring ns-3
    run_only = False
    build_and_run = False
    if args.run:
        # Only print "Finished running..." if verbose is set
        run_verbose = not (args.run_verbose is not True)

        # Check whether we are only running or we need to build first
        if args.no_build:
            run_only = True
        else:
            build_and_run = True
    target_to_run = None
    target_args = []
    current_cmake_cache_folder = None
    if run_only or build_and_run:
        target_to_run = args.run
        if len(target_to_run) > 0:
            # While testing a weird case appeared where the target to run is between quotes,
            # so we remove in case they exist
            if target_to_run[0] in ["\"", "'"] and target_to_run[-1] in ["\"", "'"]:
                target_to_run = target_to_run[1:-1]
            target_to_run = target_to_run.split()
            target_to_run, target_args = target_to_run[0], target_to_run[1:]
        else:
            raise Exception("You need to specify a program to run")

    if not run_only:
        # Get current CMake cache folder and CMake generator (used when reconfiguring)
        current_cmake_cache_folder, current_cmake_generator = search_cmake_cache(build_profile)

        if args.show == "config":
            check_config(current_cmake_cache_folder)
            # We end things earlier if only checking the current project configuration
            exit(0)

        # Check for changes in scratch sources and trigger a reconfiguration if sources changed
        if current_cmake_cache_folder:
            current_scratch_sources = glob.glob(os.path.join(ns3_path, "scratch", "**", "*.cc"),
                                                recursive=True)
            scratches_file = os.path.join(current_cmake_cache_folder, "ns3scratches")
            if os.path.exists(scratches_file):
                with open(scratches_file, "r") as f:
                    previous_scratches_sources = f.read().split('\n')
                    if previous_scratches_sources != current_scratch_sources:
                        refresh_cmake(current_cmake_cache_folder, output)

        if args.configure:
            configuration_step(current_cmake_cache_folder,
                               current_cmake_generator,
                               args,
                               output,
                               args.dry_run,
                               )

        if not project_configured(current_cmake_cache_folder):
            project_not_configured()

    if ns3_modules is None:
        project_not_configured()

    # We could also replace the "ns3-" prefix used in .lock-ns3 with the "lib" prefix currently used in cmake
    ns3_modules = [module.replace("ns3-", "") for module in ns3_modules]

    # Now that CMake is configured, we can look for c++ targets in .lock-ns3
    ns3_programs = get_program_shortcuts(build_profile, ns3_version)

    if args.show == "targets":
        print_targets_list(ns3_modules, ns3_programs)
        exit(0)

    if args.show == "all":
        show_profile(build_profile, exit_early=False)
        show_build_version(build_version_string, exit_early=False)
        check_config(current_cmake_cache_folder)
        print("---- Summary of buildable targets:")
        print("Buildable targets:          %4.d" % len(ns3_modules))
        print("Runnable/Buildable targets: %4.d" % len(non_ambiguous_program_target_list(ns3_programs)))

        exit(0)

    def check_ambiguous_target(target_type, target_to_check, programs):
        if len(programs[target_to_check]) > 1:
            print('%s target "%s" is ambiguous. Try one of these: "%s"'
                  % (target_type, target_to_check, '", "'.join(programs[target_to_check])))
            exit(1)
        return programs[target_to_check][0]

    # If we have a target to run, replace shortcut with full path or raise exception
    if run_only or build_and_run:
        if target_to_run in ns3_programs:
            target_to_run = check_ambiguous_target("Run", target_to_run, ns3_programs)
        elif ".py" in target_to_run and os.path.exists(target_to_run):
            # We let python scripts pass to be able to run ./utils/python-unit-tests.py
            pass
        else:
            raise Exception("Couldn't find the specified program: %s" % target_to_run)

    if "build" in args:
        complete_targets = []
        for target in args.build:
            build_target = check_ambiguous_target("Build", target, ns3_programs) if target in ns3_programs else target
            complete_targets.append(build_target)
        args.build = complete_targets
        del complete_targets

    if not run_only:
        build_step(args,
                   build_and_run,
                   target_to_run,
                   current_cmake_cache_folder,
                   ns3_modules,
                   ns3_version,
                   build_profile,
                   output
                   )

    def remove_overlapping_path(base_path, target_path):
        """
        Remove overlapping paths from output directory and target_to_run
        :param base_path: output path of the ns-3 build
        :param target_path: path to the executable to run
        :return: target_path without the overlapping parts
        """
        target_path = target_path.replace('/', os.sep).split(os.sep)
        base_path = base_path.replace('/', os.sep).split(os.sep)
        while target_path[0] in base_path:
            target_path = target_path[1:]
        target_path = os.sep.join(target_path)
        return target_path

    if not args.shell and target_to_run and ".py" not in target_to_run:
        target_to_run = remove_overlapping_path(out_dir, target_to_run)

        # Waf doesn't add version prefix and build type suffix to the scratches, so we remove them
        if current_cmake_cache_folder is None:
            if "scratch" in target_to_run and run_only:
                waf_target_to_run = target_to_run.replace(os.path.basename(target_to_run), args.run)
                if os.path.exists(os.sep.join([out_dir, waf_target_to_run])):
                    target_to_run = waf_target_to_run
        target_to_run = os.sep.join([out_dir, target_to_run])
        if sys.platform == "win32":
            target_to_run += ".exe"

        # If we're only trying to run the target, we need to check if it actually exists first
        if (run_only or build_and_run) and ".py" not in target_to_run and not os.path.exists(target_to_run):
            raise Exception("Executable has not been built yet")

    # Setup program as sudo
    if enable_sudo or (args.run and args.enable_sudo):
        sudo_step(args, target_to_run, set(map(lambda x: x[0], ns3_programs.values())) if enable_sudo else set())

    # Finally, we try to run it
    if args.shell or run_only or build_and_run:
        run_step(args, target_to_run, target_args)

    return


main()<|MERGE_RESOLUTION|>--- conflicted
+++ resolved
@@ -148,11 +148,8 @@
         ("logs", "the logs regardless of the compile mode"),
         ("monolib", "a single shared library with all ns-3 modules"),
         ("mpi", "the MPI support for distributed simulation"),
-<<<<<<< HEAD
         ("mtp", "Multithreading support for high speed parallel simulation"),
-=======
         ("ninja-tracing", "the conversion of the Ninja generator log file into about://tracing format"),
->>>>>>> 392e3683
         ("precompiled-headers", "precompiled headers"),
         ("python-bindings", "python bindings"),
         ("tests", "the ns-3 tests"),
@@ -653,11 +650,8 @@
                ("LOG", "logs"),
                ("MONOLIB", "monolib"),
                ("MPI", "mpi"),
-<<<<<<< HEAD
                ("MTP", "mtp"),
-=======
                ("NINJA_TRACING", "ninja_tracing"),
->>>>>>> 392e3683
                ("PRECOMPILE_HEADERS", "precompiled_headers"),
                ("PYTHON_BINDINGS", "python_bindings"),
                ("SANITIZE", "sanitizers"),
