--- conflicted
+++ resolved
@@ -142,11 +142,8 @@
         ("logs", "the logs regardless of the compile mode"),
         ("monolib", "a single shared library with all ns-3 modules"),
         ("mpi", "the MPI support for distributed simulation"),
-<<<<<<< HEAD
         ("mtp", "Multithreading support for high speed parallel simulation"),
-=======
         ("precompiled-headers", "precompiled headers"),
->>>>>>> ebb59691
         ("python-bindings", "python bindings"),
         ("tests", "the ns-3 tests"),
         ("sanitizers", "address, memory leaks and undefined behavior sanitizers"),
@@ -570,11 +567,8 @@
                ("LOG", "logs"),
                ("MONOLIB", "monolib"),
                ("MPI", "mpi"),
-<<<<<<< HEAD
                ("MTP", "mtp"),
-=======
                ("PRECOMPILE_HEADERS", "precompiled_headers"),
->>>>>>> ebb59691
                ("PYTHON_BINDINGS", "python_bindings"),
                ("SANITIZE", "sanitizers"),
                ("STATIC", "static"),
