/* -*- Mode:C++; c-file-style:"gnu"; indent-tabs-mode:nil; -*- */

#include <vector>

#include "ns3/ptr.h"
#include "ns3/mobility-model.h"
#include "ns3/mobility-model-notifier.h"
#include "ns3/position-allocator.h"
#include "ns3/default-value.h"
#include "ns3/command-line.h"
#include "ns3/command-line.h"
#include "ns3/simulator.h"
#include "ns3/nstime.h"
#include "ns3/node.h"
#include "ns3/node-list.h"
#include "ns3/rectangle-default-value.h"
#include "ns3/type-id-default-value.h"
#include "ns3/mobility-helper.h"

#include "mobility-visualizer.h"

using namespace ns3;

static Time g_sampleInterval = Seconds (SAMPLE_INTERVAL);
static uint32_t g_numNodes = 10;

template <typename T>
static const T* DefaultValueListGet (const std::string &name)
{
  for (DefaultValueList::Iterator iter = DefaultValueList::Begin ();
       iter != DefaultValueList::End (); iter++)
    {
      const DefaultValueBase *value = *iter;
      if (value->GetName () == name)
        {
          return dynamic_cast<const T*> (value);
        }
    }
  return NULL;
}



static void 
Sample ()
{
  
  ViewUpdateData *data = new ViewUpdateData;
  for (NodeList::Iterator nodeIter = NodeList::Begin (); nodeIter != NodeList::End (); nodeIter++)
    {
      Ptr<Node> node = *nodeIter;
      Ptr<MobilityModel> mobility = node->GetObject<MobilityModel> ();
      Vector pos = mobility->GetPosition ();
      Vector vel = mobility->GetVelocity ();

      NodeUpdate update;
      update.node = PeekPointer<Node> (node);
      update.x = pos.x;
      update.y = pos.y;
      update.vx = vel.x;
      update.vy = vel.y;
      data->updateList.push_back (update);
    }
  data->time = Simulator::Now ().GetSeconds ();
  view_update (data);
  Simulator::Schedule (g_sampleInterval, Sample);
}



int model_init (int argc, char *argv[], double *x1, double *y1, double *x2, double *y2)
{
  DefaultValue::Bind ("RandomWalk2dMode", "Time");
  DefaultValue::Bind ("RandomWalk2dTime", "5s");
  DefaultValue::Bind ("RandomWalk2dSpeed", "Constant:20.0");
  DefaultValue::Bind ("RandomDirection2dSpeed", "Uniform:10.0:20.0");
  DefaultValue::Bind ("RandomWalk2dBounds", "0:400:0:300");
  DefaultValue::Bind ("RandomDirection2dArea", "0:400:0:300");
  DefaultValue::Bind ("RandomWaypointSpeed", "Uniform:10:30");

//   DefaultValue::Bind ("RandomDiscPositionX", "100");
//   DefaultValue::Bind ("RandomDiscPositionY", "50");
//   DefaultValue::Bind ("RandomDiscPositionRho", "Uniform:0:30");

  DefaultValue::Bind ("RandomTopologyPositionType", "RandomRectanglePosition");
  DefaultValue::Bind ("RandomTopologyMobilityType", "RandomWalkMobilityModel");

//   CommandLine::AddArgValue ("sample-interval","sample interval", g_sampleInterval);
//   CommandLine::AddArgValue ("num-nodes","number of nodes", g_numNodes);

  CommandLine::Parse (argc, argv);

  MobilityHelper mobility;

  for (uint32_t i = 0; i < g_numNodes; i++)
    {
      Ptr<Node> node = CreateObject<Node> ();
    }

  mobility.EnableNotifier ();
  mobility.Layout (NodeList::Begin (), NodeList::End ());

  Simulator::Schedule (g_sampleInterval, Sample);

<<<<<<< HEAD
  TypeId mobType = DefaultValueListGet<TypeIdDefaultValue> ("RandomTopologyMobilityType")->GetValue ();
  if (mobType.GetName () == "RandomWalkMobilityModel")
=======
  // XXX: The following is not really going to work with the params.

  if (mobility.GetMobilityModelType () == "RandomWalk2dMobilityModel")
>>>>>>> 0c586271
    {
      Rectangle bounds = DefaultValueListGet<RectangleDefaultValue> ("RandomWalk2dBounds")->GetValue ();
      *x1 = bounds.xMin;
      *y1 = bounds.yMin;
      *x2 = bounds.xMax;
      *y2 = bounds.yMax;
      std::cout << "RECT " << bounds.xMin << " " << bounds.xMax << " "
                << bounds.yMin << " " << bounds.yMax << std::endl;
    }
  else if (mobility.GetMobilityModelType () == "RandomDirection2dMobilityModel")
    {
      Rectangle bounds = DefaultValueListGet<RectangleDefaultValue> ("RandomDirection2dArea")->GetValue ();
      *x1 = bounds.xMin;
      *y1 = bounds.yMin;
      *x2 = bounds.xMax;
      *y2 = bounds.yMax;
      std::cout << "RECT " << bounds.xMin << " " << bounds.xMax << " "
                << bounds.yMin << " " << bounds.yMax << std::endl;      
    }
  else if (mobility.GetMobilityModelType () == "RandomWaypointMobilityModel")
    {
      std::cerr << "bounds for RandomWaypointMobilityModel not implemented" << std::endl;
      //ClassId posType = DefaultValueList::Get<ClassIdDefaultValue> ("RandomWaypointPosition")->GetValue ();
      std::cout << "?" << std::endl; // too hard to represent an abstract/probabilistic model graphically
    }
  else
    {
      NS_FATAL_ERROR ("mobility type " << mobility.GetMobilityModelType () << " not supported");
    }

  std::cerr << g_sampleInterval << std::endl;
  return 0;
}<|MERGE_RESOLUTION|>--- conflicted
+++ resolved
@@ -102,14 +102,9 @@
 
   Simulator::Schedule (g_sampleInterval, Sample);
 
-<<<<<<< HEAD
-  TypeId mobType = DefaultValueListGet<TypeIdDefaultValue> ("RandomTopologyMobilityType")->GetValue ();
-  if (mobType.GetName () == "RandomWalkMobilityModel")
-=======
   // XXX: The following is not really going to work with the params.
 
   if (mobility.GetMobilityModelType () == "RandomWalk2dMobilityModel")
->>>>>>> 0c586271
     {
       Rectangle bounds = DefaultValueListGet<RectangleDefaultValue> ("RandomWalk2dBounds")->GetValue ();
       *x1 = bounds.xMin;
