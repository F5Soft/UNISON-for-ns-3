--- conflicted
+++ resolved
@@ -148,7 +148,6 @@
     tuple.sourcePort = srcPort;
     tuple.destinationPort = dstPort;
 
-<<<<<<< HEAD
 #ifdef NS3_MTP
     while (m_lock.exchange(true, std::memory_order_acquire))
         ;
@@ -158,12 +157,6 @@
     std::pair<std::map<FiveTuple, FlowId>::iterator, bool> insert =
         m_flowMap.insert(std::pair<FiveTuple, FlowId>(tuple, 0));
 
-=======
-    // try to insert the tuple, but check if it already exists
-    std::pair<std::map<FiveTuple, FlowId>::iterator, bool> insert =
-        m_flowMap.insert(std::pair<FiveTuple, FlowId>(tuple, 0));
-
->>>>>>> e25ff966
     // if the insertion succeeded, we need to assign this tuple a new flow identifier
     if (insert.second)
     {
@@ -192,7 +185,6 @@
     *out_flowId = insert.first->second;
     *out_packetId = m_flowPktIdMap[*out_flowId];
 
-<<<<<<< HEAD
 #ifdef NS3_MTP
     m_lock.store(false, std::memory_order_release);
 #endif
@@ -200,11 +192,6 @@
     return true;
 }
 
-=======
-    return true;
-}
-
->>>>>>> e25ff966
 Ipv4FlowClassifier::FiveTuple
 Ipv4FlowClassifier::FindFlow(FlowId flowId) const
 {
@@ -258,20 +245,12 @@
          iter++)
     {
         Indent(os, indent);
-<<<<<<< HEAD
-        os << "<Flow flowId=\"" << iter->second << "\"" << " sourceAddress=\""
-           << iter->first.sourceAddress << "\"" << " destinationAddress=\""
-           << iter->first.destinationAddress << "\"" << " protocol=\"" << int(iter->first.protocol)
-           << "\"" << " sourcePort=\"" << iter->first.sourcePort << "\"" << " destinationPort=\""
-           << iter->first.destinationPort << "\">\n";
-=======
         os << "<Flow flowId=\"" << iter->second << "\""
            << " sourceAddress=\"" << iter->first.sourceAddress << "\""
            << " destinationAddress=\"" << iter->first.destinationAddress << "\""
            << " protocol=\"" << int(iter->first.protocol) << "\""
            << " sourcePort=\"" << iter->first.sourcePort << "\""
            << " destinationPort=\"" << iter->first.destinationPort << "\">\n";
->>>>>>> e25ff966
 
         indent += 2;
         std::map<FlowId, std::map<Ipv4Header::DscpType, uint32_t>>::const_iterator flow =
