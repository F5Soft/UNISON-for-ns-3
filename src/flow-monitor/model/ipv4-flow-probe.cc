/* -*- Mode:C++; c-file-style:"gnu"; indent-tabs-mode:nil; -*- */
//
// Copyright (c) 2009 INESC Porto
//
// This program is free software; you can redistribute it and/or modify
// it under the terms of the GNU General Public License version 2 as
// published by the Free Software Foundation;
//
// This program is distributed in the hope that it will be useful,
// but WITHOUT ANY WARRANTY; without even the implied warranty of
// MERCHANTABILITY or FITNESS FOR A PARTICULAR PURPOSE.  See the
// GNU General Public License for more details.
//
// You should have received a copy of the GNU General Public License
// along with this program; if not, write to the Free Software
// Foundation, Inc., 59 Temple Place, Suite 330, Boston, MA  02111-1307  USA
//
// Author: Gustavo J. A. M. Carneiro  <gjc@inescporto.pt> <gjcarneiro@gmail.com>
//

#include "ns3/ipv4-flow-probe.h"
#include "ns3/ipv4-flow-classifier.h"
#include "ns3/node.h"
#include "ns3/packet.h"
#include "ns3/flow-monitor.h"
#include "ns3/log.h"
#include "ns3/pointer.h"
#include "ns3/config.h"
#include "ns3/flow-id-tag.h"

namespace ns3 {

NS_LOG_COMPONENT_DEFINE ("Ipv4FlowProbe");

//////////////////////////////////////
// Ipv4FlowProbeTag class implementation //
//////////////////////////////////////

/**
 * \ingroup flow-monitor
 *
 * \brief Tag used to allow a fast identification of the packet
 *
 * This tag is added by FlowMonitor when a packet is seen for
 * the first time, and it is then used to classify the packet in
 * the following hops.
 */
class Ipv4FlowProbeTag : public Tag
{
public:
  /**
   * \brief Get the type ID.
   * \return the object TypeId
   */
  static TypeId GetTypeId ();
  TypeId GetInstanceTypeId () const override;
  uint32_t GetSerializedSize () const override;
  void Serialize (TagBuffer buf) const override;
  void Deserialize (TagBuffer buf) override;
  void Print (std::ostream &os) const override;
  Ipv4FlowProbeTag ();
  /**
   * \brief Consructor
   * \param flowId the flow identifier
   * \param packetId the packet identifier
   * \param packetSize the packet size
   * \param src packet source address
   * \param dst packet destination address
   */
  Ipv4FlowProbeTag (uint32_t flowId, uint32_t packetId, uint32_t packetSize, Ipv4Address src, Ipv4Address dst);
  /**
   * \brief Set the flow identifier
   * \param flowId the flow identifier
   */
  void SetFlowId (uint32_t flowId);
  /**
   * \brief Set the packet identifier
   * \param packetId the packet identifier
   */
  void SetPacketId (uint32_t packetId);
  /**
   * \brief Set the packet size
   * \param packetSize the packet size
   */
  void SetPacketSize (uint32_t packetSize);
  /**
   * \brief Set the flow identifier
   * \returns the flow identifier
   */
  uint32_t GetFlowId () const;
  /**
   * \brief Set the packet identifier
   * \returns the packet identifier
   */
  uint32_t GetPacketId () const;
  /**
   * \brief Get the packet size
   * \returns the packet size
   */
  uint32_t GetPacketSize () const;
  /**
   * \brief Checks if the addresses stored in tag are matching
   * the arguments.
   *
   * This check is important for IP over IP encapsulation.
   *
   * \param src Source address.
   * \param dst Destination address.
   * \returns True if the addresses are matching.
   */
  bool IsSrcDstValid (Ipv4Address src, Ipv4Address dst) const;
private:
  uint32_t m_flowId;      //!< flow identifier
  uint32_t m_packetId;    //!< packet identifier
  uint32_t m_packetSize;  //!< packet size
  Ipv4Address m_src;      //!< IP source
  Ipv4Address m_dst;      //!< IP destination
};

<<<<<<< HEAD
NS_OBJECT_ENSURE_REGISTERED (Ipv4FlowProbeTag);

TypeId 
Ipv4FlowProbeTag::GetTypeId (void)
=======
TypeId
Ipv4FlowProbeTag::GetTypeId ()
>>>>>>> ebb59691
{
  static TypeId tid = TypeId ("ns3::Ipv4FlowProbeTag")
    .SetParent<Tag> ()
    .SetGroupName ("FlowMonitor")
    .AddConstructor<Ipv4FlowProbeTag> ()
  ;
  return tid;
}
TypeId
Ipv4FlowProbeTag::GetInstanceTypeId () const
{
  return GetTypeId ();
}
uint32_t
Ipv4FlowProbeTag::GetSerializedSize () const
{
  return 4 + 4 + 4 + 8;
}
void
Ipv4FlowProbeTag::Serialize (TagBuffer buf) const
{
  buf.WriteU32 (m_flowId);
  buf.WriteU32 (m_packetId);
  buf.WriteU32 (m_packetSize);

  uint8_t tBuf[4];
  m_src.Serialize (tBuf);
  buf.Write (tBuf, 4);
  m_dst.Serialize (tBuf);
  buf.Write (tBuf, 4);
}
void
Ipv4FlowProbeTag::Deserialize (TagBuffer buf)
{
  m_flowId = buf.ReadU32 ();
  m_packetId = buf.ReadU32 ();
  m_packetSize = buf.ReadU32 ();

  uint8_t tBuf[4];
  buf.Read (tBuf, 4);
  m_src = Ipv4Address::Deserialize (tBuf);
  buf.Read (tBuf, 4);
  m_dst = Ipv4Address::Deserialize (tBuf);
}
void
Ipv4FlowProbeTag::Print (std::ostream &os) const
{
  os << "FlowId=" << m_flowId;
  os << " PacketId=" << m_packetId;
  os << " PacketSize=" << m_packetSize;
}
Ipv4FlowProbeTag::Ipv4FlowProbeTag ()
  : Tag ()
{
}

Ipv4FlowProbeTag::Ipv4FlowProbeTag (uint32_t flowId, uint32_t packetId, uint32_t packetSize, Ipv4Address src, Ipv4Address dst)
  : Tag (), m_flowId (flowId), m_packetId (packetId), m_packetSize (packetSize), m_src (src), m_dst (dst)
{
}

void
Ipv4FlowProbeTag::SetFlowId (uint32_t id)
{
  m_flowId = id;
}
void
Ipv4FlowProbeTag::SetPacketId (uint32_t id)
{
  m_packetId = id;
}
void
Ipv4FlowProbeTag::SetPacketSize (uint32_t size)
{
  m_packetSize = size;
}
uint32_t
Ipv4FlowProbeTag::GetFlowId () const
{
  return m_flowId;
}
uint32_t
Ipv4FlowProbeTag::GetPacketId () const
{
  return m_packetId;
}
uint32_t
Ipv4FlowProbeTag::GetPacketSize () const
{
  return m_packetSize;
}
bool
Ipv4FlowProbeTag::IsSrcDstValid (Ipv4Address src, Ipv4Address dst) const
{
  return ((m_src == src) && (m_dst == dst));
}

////////////////////////////////////////
// Ipv4FlowProbe class implementation //
////////////////////////////////////////

Ipv4FlowProbe::Ipv4FlowProbe (Ptr<FlowMonitor> monitor,
                              Ptr<Ipv4FlowClassifier> classifier,
                              Ptr<Node> node)
  : FlowProbe (monitor),
    m_classifier (classifier)
{
  NS_LOG_FUNCTION (this << node->GetId ());

  m_ipv4 = node->GetObject<Ipv4L3Protocol> ();

  if (!m_ipv4->TraceConnectWithoutContext ("SendOutgoing",
                                           MakeCallback (&Ipv4FlowProbe::SendOutgoingLogger, Ptr<Ipv4FlowProbe> (this))))
    {
      NS_FATAL_ERROR ("trace fail");
    }
  if (!m_ipv4->TraceConnectWithoutContext ("UnicastForward",
                                           MakeCallback (&Ipv4FlowProbe::ForwardLogger, Ptr<Ipv4FlowProbe> (this))))
    {
      NS_FATAL_ERROR ("trace fail");
    }
  if (!m_ipv4->TraceConnectWithoutContext ("LocalDeliver",
                                           MakeCallback (&Ipv4FlowProbe::ForwardUpLogger, Ptr<Ipv4FlowProbe> (this))))
    {
      NS_FATAL_ERROR ("trace fail");
    }

  if (!m_ipv4->TraceConnectWithoutContext ("Drop",
                                           MakeCallback (&Ipv4FlowProbe::DropLogger, Ptr<Ipv4FlowProbe> (this))))
    {
      NS_FATAL_ERROR ("trace fail");
    }

  std::ostringstream qd;
  qd << "/NodeList/" << node->GetId () << "/$ns3::TrafficControlLayer/RootQueueDiscList/*/Drop";
  Config::ConnectWithoutContextFailSafe (qd.str (), MakeCallback (&Ipv4FlowProbe::QueueDiscDropLogger, Ptr<Ipv4FlowProbe> (this)));

  // code copied from point-to-point-helper.cc
  std::ostringstream oss;
  oss << "/NodeList/" << node->GetId () << "/DeviceList/*/TxQueue/Drop";
  Config::ConnectWithoutContextFailSafe (oss.str (), MakeCallback (&Ipv4FlowProbe::QueueDropLogger, Ptr<Ipv4FlowProbe> (this)));
}

Ipv4FlowProbe::~Ipv4FlowProbe ()
{
}

/* static */
TypeId
Ipv4FlowProbe::GetTypeId ()
{
  static TypeId tid = TypeId ("ns3::Ipv4FlowProbe")
    .SetParent<FlowProbe> ()
    .SetGroupName ("FlowMonitor")
    // No AddConstructor because this class has no default constructor.
    ;

  return tid;
}

void
Ipv4FlowProbe::DoDispose ()
{
  m_ipv4 = nullptr;
  m_classifier = nullptr;
  FlowProbe::DoDispose ();
}

void
Ipv4FlowProbe::SendOutgoingLogger (const Ipv4Header &ipHeader, Ptr<const Packet> ipPayload, uint32_t interface)
{
  FlowId flowId;
  FlowPacketId packetId;

  if (!m_ipv4->IsUnicast(ipHeader.GetDestination ()))
    {
      // we are not prepared to handle broadcast yet
      return;
    }

  Ipv4FlowProbeTag fTag;
  bool found = ipPayload->FindFirstMatchingByteTag (fTag);
  if (found)
    {
      return;
    }

  if (m_classifier->Classify (ipHeader, ipPayload, &flowId, &packetId))
    {
      uint32_t size = (ipPayload->GetSize () + ipHeader.GetSerializedSize ());
      NS_LOG_DEBUG ("ReportFirstTx ("<<this<<", "<<flowId<<", "<<packetId<<", "<<size<<"); "
                                     << ipHeader << *ipPayload);
      m_flowMonitor->ReportFirstTx (this, flowId, packetId, size);

      // tag the packet with the flow id and packet id, so that the packet can be identified even
      // when Ipv4Header is not accessible at some non-IPv4 protocol layer
      Ipv4FlowProbeTag fTag (flowId, packetId, size, ipHeader.GetSource (), ipHeader.GetDestination ());
      ipPayload->AddByteTag (fTag);
    }
}

void
Ipv4FlowProbe::ForwardLogger (const Ipv4Header &ipHeader, Ptr<const Packet> ipPayload, uint32_t interface)
{
  Ipv4FlowProbeTag fTag;
  bool found = ipPayload->FindFirstMatchingByteTag (fTag);

  if (found)
    {
      if (!ipHeader.IsLastFragment () || ipHeader.GetFragmentOffset () != 0)
        {
          NS_LOG_WARN ("Not counting fragmented packets");
          return;
        }
      if (!fTag.IsSrcDstValid (ipHeader.GetSource (), ipHeader.GetDestination ()))
        {
          NS_LOG_LOGIC ("Not reporting encapsulated packet");
          return;
        }

      FlowId flowId = fTag.GetFlowId ();
      FlowPacketId packetId = fTag.GetPacketId ();

      uint32_t size = (ipPayload->GetSize () + ipHeader.GetSerializedSize ());
      NS_LOG_DEBUG ("ReportForwarding ("<<this<<", "<<flowId<<", "<<packetId<<", "<<size<<");");
      m_flowMonitor->ReportForwarding (this, flowId, packetId, size);
    }
}

void
Ipv4FlowProbe::ForwardUpLogger (const Ipv4Header &ipHeader, Ptr<const Packet> ipPayload, uint32_t interface)
{
  Ipv4FlowProbeTag fTag;
  bool found = ipPayload->FindFirstMatchingByteTag (fTag);

  if (found)
    {
      if (!fTag.IsSrcDstValid (ipHeader.GetSource (), ipHeader.GetDestination ()))
        {
          NS_LOG_LOGIC ("Not reporting encapsulated packet");
          return;
        }

      FlowId flowId = fTag.GetFlowId ();
      FlowPacketId packetId = fTag.GetPacketId ();

      uint32_t size = (ipPayload->GetSize () + ipHeader.GetSerializedSize ());
      NS_LOG_DEBUG ("ReportLastRx ("<<this<<", "<<flowId<<", "<<packetId<<", "<<size<<"); "
                                     << ipHeader << *ipPayload);
      m_flowMonitor->ReportLastRx (this, flowId, packetId, size);
    }
}

void
Ipv4FlowProbe::DropLogger (const Ipv4Header &ipHeader, Ptr<const Packet> ipPayload,
                           Ipv4L3Protocol::DropReason reason, Ptr<Ipv4> ipv4, uint32_t ifIndex)
{
#if 0
  switch (reason)
    {
    case Ipv4L3Protocol::DROP_NO_ROUTE:
      break;

    case Ipv4L3Protocol::DROP_TTL_EXPIRED:
    case Ipv4L3Protocol::DROP_BAD_CHECKSUM:
      Ipv4Address addri = m_ipv4->GetAddress (ifIndex);
      Ipv4Mask maski = m_ipv4->GetNetworkMask (ifIndex);
      Ipv4Address bcast = addri.GetSubnetDirectedBroadcast (maski);
      if (ipHeader.GetDestination () == bcast) // we don't want broadcast packets
        {
          return;
        }
    }
#endif

  Ipv4FlowProbeTag fTag;
  bool found = ipPayload->FindFirstMatchingByteTag (fTag);

  if (found)
    {
      FlowId flowId = fTag.GetFlowId ();
      FlowPacketId packetId = fTag.GetPacketId ();

      uint32_t size = (ipPayload->GetSize () + ipHeader.GetSerializedSize ());
      NS_LOG_DEBUG ("Drop ("<<this<<", "<<flowId<<", "<<packetId<<", "<<size<<", " << reason
                            << ", destIp=" << ipHeader.GetDestination () << "); "
                            << "HDR: " << ipHeader << " PKT: " << *ipPayload);

      DropReason myReason;


      switch (reason)
        {
        case Ipv4L3Protocol::DROP_TTL_EXPIRED:
          myReason = DROP_TTL_EXPIRE;
          NS_LOG_DEBUG ("DROP_TTL_EXPIRE");
          break;
        case Ipv4L3Protocol::DROP_NO_ROUTE:
          myReason = DROP_NO_ROUTE;
          NS_LOG_DEBUG ("DROP_NO_ROUTE");
          break;
        case Ipv4L3Protocol::DROP_BAD_CHECKSUM:
          myReason = DROP_BAD_CHECKSUM;
          NS_LOG_DEBUG ("DROP_BAD_CHECKSUM");
          break;
        case Ipv4L3Protocol::DROP_INTERFACE_DOWN:
          myReason = DROP_INTERFACE_DOWN;
          NS_LOG_DEBUG ("DROP_INTERFACE_DOWN");
          break;
        case Ipv4L3Protocol::DROP_ROUTE_ERROR:
          myReason = DROP_ROUTE_ERROR;
          NS_LOG_DEBUG ("DROP_ROUTE_ERROR");
          break;
        case Ipv4L3Protocol::DROP_FRAGMENT_TIMEOUT:
          myReason = DROP_FRAGMENT_TIMEOUT;
          NS_LOG_DEBUG ("DROP_FRAGMENT_TIMEOUT");
          break;

        default:
          myReason = DROP_INVALID_REASON;
          NS_FATAL_ERROR ("Unexpected drop reason code " << reason);
        }

      m_flowMonitor->ReportDrop (this, flowId, packetId, size, myReason);
    }
}

void
Ipv4FlowProbe::QueueDropLogger (Ptr<const Packet> ipPayload)
{
  Ipv4FlowProbeTag fTag;
  bool tagFound = ipPayload->FindFirstMatchingByteTag (fTag);

  if (!tagFound)
    {
      return;
    }

  FlowId flowId = fTag.GetFlowId ();
  FlowPacketId packetId = fTag.GetPacketId ();
  uint32_t size = fTag.GetPacketSize ();

  NS_LOG_DEBUG ("Drop ("<<this<<", "<<flowId<<", "<<packetId<<", "<<size<<", " << DROP_QUEUE
                        << "); ");

  m_flowMonitor->ReportDrop (this, flowId, packetId, size, DROP_QUEUE);
}

void
Ipv4FlowProbe::QueueDiscDropLogger (Ptr<const QueueDiscItem> item)
{
  Ipv4FlowProbeTag fTag;
  bool tagFound = item->GetPacket ()->FindFirstMatchingByteTag (fTag);

  if (!tagFound)
    {
      return;
    }

  FlowId flowId = fTag.GetFlowId ();
  FlowPacketId packetId = fTag.GetPacketId ();
  uint32_t size = fTag.GetPacketSize ();

  NS_LOG_DEBUG ("Drop ("<<this<<", "<<flowId<<", "<<packetId<<", "<<size<<", " << DROP_QUEUE_DISC
                        << "); ");

  m_flowMonitor->ReportDrop (this, flowId, packetId, size, DROP_QUEUE_DISC);
}

} // namespace ns3

<|MERGE_RESOLUTION|>--- conflicted
+++ resolved
@@ -117,15 +117,10 @@
   Ipv4Address m_dst;      //!< IP destination
 };
 
-<<<<<<< HEAD
 NS_OBJECT_ENSURE_REGISTERED (Ipv4FlowProbeTag);
 
 TypeId 
 Ipv4FlowProbeTag::GetTypeId (void)
-=======
-TypeId
-Ipv4FlowProbeTag::GetTypeId ()
->>>>>>> ebb59691
 {
   static TypeId tid = TypeId ("ns3::Ipv4FlowProbeTag")
     .SetParent<Tag> ()
