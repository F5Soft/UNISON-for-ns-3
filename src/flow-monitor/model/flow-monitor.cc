//
// Copyright (c) 2009 INESC Porto
//
// This program is free software; you can redistribute it and/or modify
// it under the terms of the GNU General Public License version 2 as
// published by the Free Software Foundation;
//
// This program is distributed in the hope that it will be useful,
// but WITHOUT ANY WARRANTY; without even the implied warranty of
// MERCHANTABILITY or FITNESS FOR A PARTICULAR PURPOSE.  See the
// GNU General Public License for more details.
//
// You should have received a copy of the GNU General Public License
// along with this program; if not, write to the Free Software
// Foundation, Inc., 59 Temple Place, Suite 330, Boston, MA  02111-1307  USA
//
// Author: Gustavo J. A. M. Carneiro  <gjc@inescporto.pt> <gjcarneiro@gmail.com>
//

#include "flow-monitor.h"

#include "ns3/double.h"
#include "ns3/log.h"
#include "ns3/simulator.h"

#include <fstream>
#include <sstream>

#define PERIODIC_CHECK_INTERVAL (Seconds(1))

namespace ns3
{

NS_LOG_COMPONENT_DEFINE("FlowMonitor");

NS_OBJECT_ENSURE_REGISTERED(FlowMonitor);

TypeId
FlowMonitor::GetTypeId()
{
    static TypeId tid =
        TypeId("ns3::FlowMonitor")
            .SetParent<Object>()
            .SetGroupName("FlowMonitor")
            .AddConstructor<FlowMonitor>()
            .AddAttribute(
                "MaxPerHopDelay",
                ("The maximum per-hop delay that should be considered.  "
                 "Packets still not received after this delay are to be considered lost."),
                TimeValue(Seconds(10.0)),
                MakeTimeAccessor(&FlowMonitor::m_maxPerHopDelay),
                MakeTimeChecker())
            .AddAttribute("StartTime",
                          ("The time when the monitoring starts."),
                          TimeValue(Seconds(0.0)),
                          MakeTimeAccessor(&FlowMonitor::Start),
                          MakeTimeChecker())
            .AddAttribute("DelayBinWidth",
                          ("The width used in the delay histogram."),
                          DoubleValue(0.001),
                          MakeDoubleAccessor(&FlowMonitor::m_delayBinWidth),
                          MakeDoubleChecker<double>())
            .AddAttribute("JitterBinWidth",
                          ("The width used in the jitter histogram."),
                          DoubleValue(0.001),
                          MakeDoubleAccessor(&FlowMonitor::m_jitterBinWidth),
                          MakeDoubleChecker<double>())
            .AddAttribute("PacketSizeBinWidth",
                          ("The width used in the packetSize histogram."),
                          DoubleValue(20),
                          MakeDoubleAccessor(&FlowMonitor::m_packetSizeBinWidth),
                          MakeDoubleChecker<double>())
            .AddAttribute("FlowInterruptionsBinWidth",
                          ("The width used in the flowInterruptions histogram."),
                          DoubleValue(0.250),
                          MakeDoubleAccessor(&FlowMonitor::m_flowInterruptionsBinWidth),
                          MakeDoubleChecker<double>())
            .AddAttribute(
                "FlowInterruptionsMinTime",
                ("The minimum inter-arrival time that is considered a flow interruption."),
                TimeValue(Seconds(0.5)),
                MakeTimeAccessor(&FlowMonitor::m_flowInterruptionsMinTime),
                MakeTimeChecker());
    return tid;
}

TypeId
FlowMonitor::GetInstanceTypeId() const
{
    return GetTypeId();
}

FlowMonitor::FlowMonitor()
    : m_enabled(false)
{
    NS_LOG_FUNCTION(this);
#ifdef NS3_MTP
    m_lock.store(false, std::memory_order_relaxed);
#endif
}

void
FlowMonitor::DoDispose()
{
    NS_LOG_FUNCTION(this);
    Simulator::Cancel(m_startEvent);
    Simulator::Cancel(m_stopEvent);
    for (auto iter = m_classifiers.begin(); iter != m_classifiers.end(); iter++)
    {
        *iter = nullptr;
    }
    for (uint32_t i = 0; i < m_flowProbes.size(); i++)
    {
        m_flowProbes[i]->Dispose();
        m_flowProbes[i] = nullptr;
    }
    Object::DoDispose();
}

inline FlowMonitor::FlowStats&
FlowMonitor::GetStatsForFlow(FlowId flowId)
{
    NS_LOG_FUNCTION(this);
    auto iter = m_flowStats.find(flowId);
    if (iter == m_flowStats.end())
    {
        FlowMonitor::FlowStats& ref = m_flowStats[flowId];
        ref.delaySum = Seconds(0);
        ref.jitterSum = Seconds(0);
        ref.lastDelay = Seconds(0);
        ref.txBytes = 0;
        ref.rxBytes = 0;
        ref.txPackets = 0;
        ref.rxPackets = 0;
        ref.lostPackets = 0;
        ref.timesForwarded = 0;
        ref.delayHistogram.SetDefaultBinWidth(m_delayBinWidth);
        ref.jitterHistogram.SetDefaultBinWidth(m_jitterBinWidth);
        ref.packetSizeHistogram.SetDefaultBinWidth(m_packetSizeBinWidth);
        ref.flowInterruptionsHistogram.SetDefaultBinWidth(m_flowInterruptionsBinWidth);
        return ref;
    }
    else
    {
        return iter->second;
    }
}

void
FlowMonitor::ReportFirstTx(Ptr<FlowProbe> probe,
                           uint32_t flowId,
                           uint32_t packetId,
                           uint32_t packetSize)
{
    NS_LOG_FUNCTION(this << probe << flowId << packetId << packetSize);
    if (!m_enabled)
    {
        NS_LOG_DEBUG("FlowMonitor not enabled; returning");
        return;
    }
    Time now = Simulator::Now();

#ifdef NS3_MTP
    while (m_lock.exchange(true, std::memory_order_acquire))
        ;
#endif

    TrackedPacket& tracked = m_trackedPackets[std::make_pair(flowId, packetId)];
    tracked.firstSeenTime = now;
    tracked.lastSeenTime = tracked.firstSeenTime;
    tracked.timesForwarded = 0;
    NS_LOG_DEBUG("ReportFirstTx: adding tracked packet (flowId=" << flowId << ", packetId="
                                                                 << packetId << ").");

    probe->AddPacketStats(flowId, packetSize, Seconds(0));

    FlowStats& stats = GetStatsForFlow(flowId);
    stats.txBytes += packetSize;
    stats.txPackets++;
    if (stats.txPackets == 1)
    {
        stats.timeFirstTxPacket = now;
    }
    stats.timeLastTxPacket = now;

#ifdef NS3_MTP
    m_lock.store(false, std::memory_order_release);
#endif
}

void
FlowMonitor::ReportForwarding(Ptr<FlowProbe> probe,
                              uint32_t flowId,
                              uint32_t packetId,
                              uint32_t packetSize)
{
    NS_LOG_FUNCTION(this << probe << flowId << packetId << packetSize);
    if (!m_enabled)
    {
        NS_LOG_DEBUG("FlowMonitor not enabled; returning");
        return;
    }

#ifdef NS3_MTP
    while (m_lock.exchange(true, std::memory_order_acquire))
        ;
#endif

    std::pair<FlowId, FlowPacketId> key(flowId, packetId);
    auto tracked = m_trackedPackets.find(key);
    if (tracked == m_trackedPackets.end())
    {
        NS_LOG_WARN("Received packet forward report (flowId="
                    << flowId << ", packetId=" << packetId << ") but not known to be transmitted.");
#ifdef NS3_MTP
        m_lock.store(false, std::memory_order_release);
#endif
        return;
    }

    tracked->second.timesForwarded++;
    tracked->second.lastSeenTime = Simulator::Now();

    Time delay = (Simulator::Now() - tracked->second.firstSeenTime);
    probe->AddPacketStats(flowId, packetSize, delay);

#ifdef NS3_MTP
    m_lock.store(false, std::memory_order_release);
#endif
}

void
FlowMonitor::ReportLastRx(Ptr<FlowProbe> probe,
                          uint32_t flowId,
                          uint32_t packetId,
                          uint32_t packetSize)
{
    NS_LOG_FUNCTION(this << probe << flowId << packetId << packetSize);
    if (!m_enabled)
    {
        NS_LOG_DEBUG("FlowMonitor not enabled; returning");
        return;
    }
<<<<<<< HEAD

#ifdef NS3_MTP
    while (m_lock.exchange(true, std::memory_order_acquire))
        ;
#endif

    TrackedPacketMap::iterator tracked = m_trackedPackets.find(std::make_pair(flowId, packetId));
=======
    auto tracked = m_trackedPackets.find(std::make_pair(flowId, packetId));
>>>>>>> 4fdc985b
    if (tracked == m_trackedPackets.end())
    {
        NS_LOG_WARN("Received packet last-tx report (flowId="
                    << flowId << ", packetId=" << packetId << ") but not known to be transmitted.");
#ifdef NS3_MTP
        m_lock.store(false, std::memory_order_release);
#endif
        return;
    }

    Time now = Simulator::Now();
    Time delay = (now - tracked->second.firstSeenTime);
    probe->AddPacketStats(flowId, packetSize, delay);

    FlowStats& stats = GetStatsForFlow(flowId);
    stats.delaySum += delay;
    stats.delayHistogram.AddValue(delay.GetSeconds());
    if (stats.rxPackets > 0)
    {
        Time jitter = stats.lastDelay - delay;
        if (jitter > Seconds(0))
        {
            stats.jitterSum += jitter;
            stats.jitterHistogram.AddValue(jitter.GetSeconds());
        }
        else
        {
            stats.jitterSum -= jitter;
            stats.jitterHistogram.AddValue(-jitter.GetSeconds());
        }
    }
    stats.lastDelay = delay;

    stats.rxBytes += packetSize;
    stats.packetSizeHistogram.AddValue((double)packetSize);
    stats.rxPackets++;
    if (stats.rxPackets == 1)
    {
        stats.timeFirstRxPacket = now;
    }
    else
    {
        // measure possible flow interruptions
        Time interArrivalTime = now - stats.timeLastRxPacket;
        if (interArrivalTime > m_flowInterruptionsMinTime)
        {
            stats.flowInterruptionsHistogram.AddValue(interArrivalTime.GetSeconds());
        }
    }
    stats.timeLastRxPacket = now;
    stats.timesForwarded += tracked->second.timesForwarded;

    NS_LOG_DEBUG("ReportLastTx: removing tracked packet (flowId=" << flowId << ", packetId="
                                                                  << packetId << ").");

    m_trackedPackets.erase(tracked); // we don't need to track this packet anymore

#ifdef NS3_MTP
    m_lock.store(false, std::memory_order_release);
#endif
}

void
FlowMonitor::ReportDrop(Ptr<FlowProbe> probe,
                        uint32_t flowId,
                        uint32_t packetId,
                        uint32_t packetSize,
                        uint32_t reasonCode)
{
    NS_LOG_FUNCTION(this << probe << flowId << packetId << packetSize << reasonCode);
    if (!m_enabled)
    {
        NS_LOG_DEBUG("FlowMonitor not enabled; returning");
        return;
    }

#ifdef NS3_MTP
    while (m_lock.exchange(true, std::memory_order_acquire))
        ;
#endif

    probe->AddPacketDropStats(flowId, packetSize, reasonCode);

    FlowStats& stats = GetStatsForFlow(flowId);
    stats.lostPackets++;
    if (stats.packetsDropped.size() < reasonCode + 1)
    {
        stats.packetsDropped.resize(reasonCode + 1, 0);
        stats.bytesDropped.resize(reasonCode + 1, 0);
    }
    ++stats.packetsDropped[reasonCode];
    stats.bytesDropped[reasonCode] += packetSize;
    NS_LOG_DEBUG("++stats.packetsDropped["
                 << reasonCode << "]; // becomes: " << stats.packetsDropped[reasonCode]);

    auto tracked = m_trackedPackets.find(std::make_pair(flowId, packetId));
    if (tracked != m_trackedPackets.end())
    {
        // we don't need to track this packet anymore
        // FIXME: this will not necessarily be true with broadcast/multicast
        NS_LOG_DEBUG("ReportDrop: removing tracked packet (flowId=" << flowId << ", packetId="
                                                                    << packetId << ").");
        m_trackedPackets.erase(tracked);
    }

#ifdef NS3_MTP
    m_lock.store(false, std::memory_order_release);
#endif
}

const FlowMonitor::FlowStatsContainer&
FlowMonitor::GetFlowStats() const
{
    return m_flowStats;
}

void
FlowMonitor::CheckForLostPackets(Time maxDelay)
{
    NS_LOG_FUNCTION(this << maxDelay.As(Time::S));
    Time now = Simulator::Now();

    for (auto iter = m_trackedPackets.begin(); iter != m_trackedPackets.end();)
    {
        if (now - iter->second.lastSeenTime >= maxDelay)
        {
            // packet is considered lost, add it to the loss statistics
            auto flow = m_flowStats.find(iter->first.first);
            NS_ASSERT(flow != m_flowStats.end());
            flow->second.lostPackets++;

            // we won't track it anymore
            m_trackedPackets.erase(iter++);
        }
        else
        {
            iter++;
        }
    }
}

void
FlowMonitor::CheckForLostPackets()
{
    CheckForLostPackets(m_maxPerHopDelay);
}

void
FlowMonitor::PeriodicCheckForLostPackets()
{
    CheckForLostPackets();
    Simulator::Schedule(PERIODIC_CHECK_INTERVAL, &FlowMonitor::PeriodicCheckForLostPackets, this);
}

void
FlowMonitor::NotifyConstructionCompleted()
{
    Object::NotifyConstructionCompleted();
    Simulator::Schedule(PERIODIC_CHECK_INTERVAL, &FlowMonitor::PeriodicCheckForLostPackets, this);
}

void
FlowMonitor::AddProbe(Ptr<FlowProbe> probe)
{
    m_flowProbes.push_back(probe);
}

const FlowMonitor::FlowProbeContainer&
FlowMonitor::GetAllProbes() const
{
    return m_flowProbes;
}

void
FlowMonitor::Start(const Time& time)
{
    NS_LOG_FUNCTION(this << time.As(Time::S));
    if (m_enabled)
    {
        NS_LOG_DEBUG("FlowMonitor already enabled; returning");
        return;
    }
    Simulator::Cancel(m_startEvent);
    NS_LOG_DEBUG("Scheduling start at " << time.As(Time::S));
    m_startEvent = Simulator::Schedule(time, &FlowMonitor::StartRightNow, this);
}

void
FlowMonitor::Stop(const Time& time)
{
    NS_LOG_FUNCTION(this << time.As(Time::S));
    Simulator::Cancel(m_stopEvent);
    NS_LOG_DEBUG("Scheduling stop at " << time.As(Time::S));
    m_stopEvent = Simulator::Schedule(time, &FlowMonitor::StopRightNow, this);
}

void
FlowMonitor::StartRightNow()
{
    NS_LOG_FUNCTION(this);
    if (m_enabled)
    {
        NS_LOG_DEBUG("FlowMonitor already enabled; returning");
        return;
    }
    m_enabled = true;
}

void
FlowMonitor::StopRightNow()
{
    NS_LOG_FUNCTION(this);
    if (!m_enabled)
    {
        NS_LOG_DEBUG("FlowMonitor not enabled; returning");
        return;
    }
    m_enabled = false;
    CheckForLostPackets();
}

void
FlowMonitor::AddFlowClassifier(Ptr<FlowClassifier> classifier)
{
    m_classifiers.push_back(classifier);
}

void
FlowMonitor::SerializeToXmlStream(std::ostream& os,
                                  uint16_t indent,
                                  bool enableHistograms,
                                  bool enableProbes)
{
    NS_LOG_FUNCTION(this << indent << enableHistograms << enableProbes);
    CheckForLostPackets();

    os << std::string(indent, ' ') << "<FlowMonitor>\n";
    indent += 2;
    os << std::string(indent, ' ') << "<FlowStats>\n";
    indent += 2;
    for (auto flowI = m_flowStats.begin(); flowI != m_flowStats.end(); flowI++)
    {
        os << std::string(indent, ' ');
#define ATTRIB(name) << " " #name "=\"" << flowI->second.name << "\""
#define ATTRIB_TIME(name) << " " #name "=\"" << flowI->second.name.As(Time::NS) << "\""
        os << "<Flow flowId=\"" << flowI->first
           << "\"" ATTRIB_TIME(timeFirstTxPacket) ATTRIB_TIME(timeFirstRxPacket)
                  ATTRIB_TIME(timeLastTxPacket) ATTRIB_TIME(timeLastRxPacket) ATTRIB_TIME(delaySum)
                      ATTRIB_TIME(jitterSum) ATTRIB_TIME(lastDelay) ATTRIB(txBytes) ATTRIB(rxBytes)
                          ATTRIB(txPackets) ATTRIB(rxPackets) ATTRIB(lostPackets)
                              ATTRIB(timesForwarded)
           << ">\n";
#undef ATTRIB_TIME
#undef ATTRIB

        indent += 2;
        for (uint32_t reasonCode = 0; reasonCode < flowI->second.packetsDropped.size();
             reasonCode++)
        {
            os << std::string(indent, ' ');
            os << "<packetsDropped reasonCode=\"" << reasonCode << "\""
               << " number=\"" << flowI->second.packetsDropped[reasonCode] << "\" />\n";
        }
        for (uint32_t reasonCode = 0; reasonCode < flowI->second.bytesDropped.size(); reasonCode++)
        {
            os << std::string(indent, ' ');
            os << "<bytesDropped reasonCode=\"" << reasonCode << "\""
               << " bytes=\"" << flowI->second.bytesDropped[reasonCode] << "\" />\n";
        }
        if (enableHistograms)
        {
            flowI->second.delayHistogram.SerializeToXmlStream(os, indent, "delayHistogram");
            flowI->second.jitterHistogram.SerializeToXmlStream(os, indent, "jitterHistogram");
            flowI->second.packetSizeHistogram.SerializeToXmlStream(os,
                                                                   indent,
                                                                   "packetSizeHistogram");
            flowI->second.flowInterruptionsHistogram.SerializeToXmlStream(
                os,
                indent,
                "flowInterruptionsHistogram");
        }
        indent -= 2;

        os << std::string(indent, ' ') << "</Flow>\n";
    }
    indent -= 2;
    os << std::string(indent, ' ') << "</FlowStats>\n";

    for (auto iter = m_classifiers.begin(); iter != m_classifiers.end(); iter++)
    {
        (*iter)->SerializeToXmlStream(os, indent);
    }

    if (enableProbes)
    {
        os << std::string(indent, ' ') << "<FlowProbes>\n";
        indent += 2;
        for (uint32_t i = 0; i < m_flowProbes.size(); i++)
        {
            m_flowProbes[i]->SerializeToXmlStream(os, indent, i);
        }
        indent -= 2;
        os << std::string(indent, ' ') << "</FlowProbes>\n";
    }

    indent -= 2;
    os << std::string(indent, ' ') << "</FlowMonitor>\n";
}

std::string
FlowMonitor::SerializeToXmlString(uint16_t indent, bool enableHistograms, bool enableProbes)
{
    NS_LOG_FUNCTION(this << indent << enableHistograms << enableProbes);
    std::ostringstream os;
    SerializeToXmlStream(os, indent, enableHistograms, enableProbes);
    return os.str();
}

void
FlowMonitor::SerializeToXmlFile(std::string fileName, bool enableHistograms, bool enableProbes)
{
    NS_LOG_FUNCTION(this << fileName << enableHistograms << enableProbes);
    std::ofstream os(fileName, std::ios::out | std::ios::binary);
    os << "<?xml version=\"1.0\" ?>\n";
    SerializeToXmlStream(os, 0, enableHistograms, enableProbes);
    os.close();
}

void
FlowMonitor::ResetAllStats()
{
    NS_LOG_FUNCTION(this);

    for (auto& iter : m_flowStats)
    {
        auto& flowStat = iter.second;
        flowStat.delaySum = Seconds(0);
        flowStat.jitterSum = Seconds(0);
        flowStat.lastDelay = Seconds(0);
        flowStat.txBytes = 0;
        flowStat.rxBytes = 0;
        flowStat.txPackets = 0;
        flowStat.rxPackets = 0;
        flowStat.lostPackets = 0;
        flowStat.timesForwarded = 0;
        flowStat.bytesDropped.clear();
        flowStat.packetsDropped.clear();

        flowStat.delayHistogram.Clear();
        flowStat.jitterHistogram.Clear();
        flowStat.packetSizeHistogram.Clear();
        flowStat.flowInterruptionsHistogram.Clear();
    }
}

} // namespace ns3<|MERGE_RESOLUTION|>--- conflicted
+++ resolved
@@ -241,17 +241,13 @@
         NS_LOG_DEBUG("FlowMonitor not enabled; returning");
         return;
     }
-<<<<<<< HEAD
 
 #ifdef NS3_MTP
     while (m_lock.exchange(true, std::memory_order_acquire))
         ;
 #endif
 
-    TrackedPacketMap::iterator tracked = m_trackedPackets.find(std::make_pair(flowId, packetId));
-=======
     auto tracked = m_trackedPackets.find(std::make_pair(flowId, packetId));
->>>>>>> 4fdc985b
     if (tracked == m_trackedPackets.end())
     {
         NS_LOG_WARN("Received packet last-tx report (flowId="
