--- conflicted
+++ resolved
@@ -19,10 +19,7 @@
 #include "ipv4-global-routing.h"
 
 #include "global-route-manager.h"
-<<<<<<< HEAD
 #include "ipv4-queue-disc-item.h"
-=======
->>>>>>> e25ff966
 
 #include "ns3/boolean.h"
 #include "ns3/ipv4-route.h"
@@ -58,15 +55,12 @@
                           BooleanValue(false),
                           MakeBooleanAccessor(&Ipv4GlobalRouting::m_randomEcmpRouting),
                           MakeBooleanChecker())
-<<<<<<< HEAD
             .AddAttribute("FlowEcmpRouting",
                           "Set to true if flows are randomly routed among ECMP; set to false for "
                           "using only one route consistently",
                           BooleanValue(false),
                           MakeBooleanAccessor(&Ipv4GlobalRouting::m_flowEcmpRouting),
                           MakeBooleanChecker())
-=======
->>>>>>> e25ff966
             .AddAttribute("RespondToInterfaceEvents",
                           "Set to true if you want to dynamically recompute the global routes upon "
                           "Interface notification events (up/down, or add/remove address)",
@@ -142,11 +136,7 @@
 }
 
 Ptr<Ipv4Route>
-<<<<<<< HEAD
 Ipv4GlobalRouting::LookupGlobal(Ipv4Address dest, uint32_t flowHash, Ptr<NetDevice> oif)
-=======
-Ipv4GlobalRouting::LookupGlobal(Ipv4Address dest, Ptr<NetDevice> oif)
->>>>>>> e25ff966
 {
     NS_LOG_FUNCTION(this << dest << oif);
     NS_LOG_LOGIC("Looking for route for destination " << dest);
@@ -223,7 +213,6 @@
         // ECMP routing is enabled, or always select the first route
         // consistently if random ECMP routing is disabled
         uint32_t selectIndex;
-<<<<<<< HEAD
         if (m_flowEcmpRouting)
         {
             selectIndex = flowHash % allRoutes.size();
@@ -236,16 +225,6 @@
         {
             selectIndex = 0;
         }
-=======
-        if (m_randomEcmpRouting)
-        {
-            selectIndex = m_rand->GetInteger(0, allRoutes.size() - 1);
-        }
-        else
-        {
-            selectIndex = 0;
-        }
->>>>>>> e25ff966
         Ipv4RoutingTableEntry* route = allRoutes.at(selectIndex);
         // create a Ipv4Route object from the selected routing table entry
         rtentry = Create<Ipv4Route>();
@@ -446,13 +425,6 @@
             }
             *os << std::setw(6) << flags.str();
             // Metric not implemented
-<<<<<<< HEAD
-            *os << "-" << "      ";
-            // Ref ct not implemented
-            *os << "-" << "      ";
-            // Use not implemented
-            *os << "-" << "   ";
-=======
             *os << "-"
                 << "      ";
             // Ref ct not implemented
@@ -461,7 +433,6 @@
             // Use not implemented
             *os << "-"
                 << "   ";
->>>>>>> e25ff966
             if (Names::FindName(m_ipv4->GetNetDevice(route.GetInterface())) != "")
             {
                 *os << Names::FindName(m_ipv4->GetNetDevice(route.GetInterface()));
@@ -485,7 +456,6 @@
                                Socket::SocketErrno& sockerr)
 {
     NS_LOG_FUNCTION(this << p << &header << oif << &sockerr);
-<<<<<<< HEAD
 
     uint32_t flowHash = 0;
     if (m_flowEcmpRouting)
@@ -514,30 +484,6 @@
     {
         sockerr = Socket::ERROR_NOROUTETOHOST;
     }
-=======
-    //
-    // First, see if this is a multicast packet we have a route for.  If we
-    // have a route, then send the packet down each of the specified interfaces.
-    //
-    if (header.GetDestination().IsMulticast())
-    {
-        NS_LOG_LOGIC("Multicast destination-- returning false");
-        return nullptr; // Let other routing protocols try to handle this
-    }
-    //
-    // See if this is a unicast packet we have a route for.
-    //
-    NS_LOG_LOGIC("Unicast destination- looking up");
-    Ptr<Ipv4Route> rtentry = LookupGlobal(header.GetDestination(), oif);
-    if (rtentry)
-    {
-        sockerr = Socket::ERROR_NOTERROR;
-    }
-    else
-    {
-        sockerr = Socket::ERROR_NOROUTETOHOST;
-    }
->>>>>>> e25ff966
     return rtentry;
 }
 
@@ -552,7 +498,6 @@
 {
     NS_LOG_FUNCTION(this << p << header << header.GetSource() << header.GetDestination() << idev
                          << &lcb << &ecb);
-<<<<<<< HEAD
 
     uint32_t flowHash = 0;
     if (m_flowEcmpRouting)
@@ -560,8 +505,6 @@
         flowHash = Ipv4QueueDiscItem(p->Copy(), Address(), header.GetProtocol(), header).Hash(0);
     }
 
-=======
->>>>>>> e25ff966
     // Check if input device supports IP
     NS_ASSERT(m_ipv4->GetInterfaceForDevice(idev) >= 0);
     uint32_t iif = m_ipv4->GetInterfaceForDevice(idev);
@@ -594,11 +537,7 @@
     }
     // Next, try to find a route
     NS_LOG_LOGIC("Unicast destination- looking up global route");
-<<<<<<< HEAD
     Ptr<Ipv4Route> rtentry = LookupGlobal(header.GetDestination(), flowHash);
-=======
-    Ptr<Ipv4Route> rtentry = LookupGlobal(header.GetDestination());
->>>>>>> e25ff966
     if (rtentry)
     {
         NS_LOG_LOGIC("Found unicast destination- calling unicast callback");
