--- conflicted
+++ resolved
@@ -550,13 +550,8 @@
     }
   // Next, try to find a route
   NS_LOG_LOGIC ("Unicast destination- looking up global route");
-<<<<<<< HEAD
   Ptr<Ipv4Route> rtentry = LookupGlobal (header.GetDestination (), flowHash);
-  if (rtentry != 0)
-=======
-  Ptr<Ipv4Route> rtentry = LookupGlobal (header.GetDestination ());
   if (rtentry)
->>>>>>> ebb59691
     {
       NS_LOG_LOGIC ("Found unicast destination- calling unicast callback");
       ucb (rtentry, p, header);
