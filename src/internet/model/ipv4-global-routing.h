// -*- Mode:C++; c-file-style:"gnu"; indent-tabs-mode:nil; -*-
//
// Copyright (c) 2008 University of Washington
//
// This program is free software; you can redistribute it and/or modify
// it under the terms of the GNU General Public License version 2 as
// published by the Free Software Foundation;
//
// This program is distributed in the hope that it will be useful,
// but WITHOUT ANY WARRANTY; without even the implied warranty of
// MERCHANTABILITY or FITNESS FOR A PARTICULAR PURPOSE.  See the
// GNU General Public License for more details.
//
// You should have received a copy of the GNU General Public License
// along with this program; if not, write to the Free Software
// Foundation, Inc., 59 Temple Place, Suite 330, Boston, MA  02111-1307  USA
//
//

#ifndef IPV4_GLOBAL_ROUTING_H
#define IPV4_GLOBAL_ROUTING_H

#include <list>
#include <stdint.h>
#include "ns3/ipv4-address.h"
#include "ns3/ipv4-header.h"
#include "ns3/ptr.h"
#include "ns3/ipv4.h"
#include "ns3/ipv4-routing-protocol.h"
#include "ns3/random-variable-stream.h"

namespace ns3 {

class Packet;
class NetDevice;
class Ipv4Interface;
class Ipv4Address;
class Ipv4Header;
class Ipv4RoutingTableEntry;
class Ipv4MulticastRoutingTableEntry;
class Node;


/**
 * \ingroup ipv4
 *
 * \brief Global routing protocol for IPv4 stacks.
 *
 * In ns-3 we have the concept of a pluggable routing protocol.  Routing
 * protocols are added to a list maintained by the Ipv4L3Protocol.  Every
 * stack gets one routing protocol for free -- the Ipv4StaticRouting routing
 * protocol is added in the constructor of the Ipv4L3Protocol (this is the
 * piece of code that implements the functionality of the IP layer).
 *
 * As an option to running a dynamic routing protocol, a GlobalRouteManager
 * object has been created to allow users to build routes for all participating
 * nodes.  One can think of this object as a "routing oracle"; it has
 * an omniscient view of the topology, and can construct shortest path
 * routes between all pairs of nodes.  These routes must be stored
 * somewhere in the node, so therefore this class Ipv4GlobalRouting
 * is used as one of the pluggable routing protocols.  It is kept distinct
 * from Ipv4StaticRouting because these routes may be dynamically cleared
 * and rebuilt in the middle of the simulation, while manually entered
 * routes into the Ipv4StaticRouting may need to be kept distinct.
 *
 * This class deals with Ipv4 unicast routes only.
 *
 * \see Ipv4RoutingProtocol
 * \see GlobalRouteManager
 */
class Ipv4GlobalRouting : public Ipv4RoutingProtocol
{
public:
  /**
   * \brief Get the type ID.
   * \return the object TypeId
   */
  static TypeId GetTypeId ();
  /**
   * \brief Construct an empty Ipv4GlobalRouting routing protocol,
   *
   * The Ipv4GlobalRouting class supports host and network unicast routes.
   * This method initializes the lists containing these routes to empty.
   *
   * \see Ipv4GlobalRouting
   */
  Ipv4GlobalRouting ();
  ~Ipv4GlobalRouting () override;

  // These methods inherited from base class
  Ptr<Ipv4Route> RouteOutput (Ptr<Packet> p, const Ipv4Header &header, Ptr<NetDevice> oif, Socket::SocketErrno &sockerr) override;

  bool RouteInput  (Ptr<const Packet> p, const Ipv4Header &header, Ptr<const NetDevice> idev,
                            UnicastForwardCallback ucb, MulticastForwardCallback mcb,
                            LocalDeliverCallback lcb, ErrorCallback ecb) override;
  void NotifyInterfaceUp (uint32_t interface) override;
  void NotifyInterfaceDown (uint32_t interface) override;
  void NotifyAddAddress (uint32_t interface, Ipv4InterfaceAddress address) override;
  void NotifyRemoveAddress (uint32_t interface, Ipv4InterfaceAddress address) override;
  void SetIpv4 (Ptr<Ipv4> ipv4) override;
  void PrintRoutingTable (Ptr<OutputStreamWrapper> stream, Time::Unit unit = Time::S) const override;

  /**
   * \brief Add a host route to the global routing table.
   *
   * \param dest The Ipv4Address destination for this route.
   * \param nextHop The Ipv4Address of the next hop in the route.
   * \param interface The network interface index used to send packets to the
   * destination.
   *
   * \see Ipv4Address
   */
  void AddHostRouteTo (Ipv4Address dest,
                       Ipv4Address nextHop,
                       uint32_t interface);
  /**
   * \brief Add a host route to the global routing table.
   *
   * \param dest The Ipv4Address destination for this route.
   * \param interface The network interface index used to send packets to the
   * destination.
   *
   * \see Ipv4Address
   */
  void AddHostRouteTo (Ipv4Address dest,
                       uint32_t interface);

  /**
   * \brief Add a network route to the global routing table.
   *
   * \param network The Ipv4Address network for this route.
   * \param networkMask The Ipv4Mask to extract the network.
   * \param nextHop The next hop in the route to the destination network.
   * \param interface The network interface index used to send packets to the
   * destination.
   *
   * \see Ipv4Address
   */
  void AddNetworkRouteTo (Ipv4Address network,
                          Ipv4Mask networkMask,
                          Ipv4Address nextHop,
                          uint32_t interface);

  /**
   * \brief Add a network route to the global routing table.
   *
   * \param network The Ipv4Address network for this route.
   * \param networkMask The Ipv4Mask to extract the network.
   * \param interface The network interface index used to send packets to the
   * destination.
   *
   * \see Ipv4Address
   */
  void AddNetworkRouteTo (Ipv4Address network,
                          Ipv4Mask networkMask,
                          uint32_t interface);

  /**
   * \brief Add an external route to the global routing table.
   *
   * \param network The Ipv4Address network for this route.
   * \param networkMask The Ipv4Mask to extract the network.
   * \param nextHop The next hop Ipv4Address
   * \param interface The network interface index used to send packets to the
   * destination.
   */
  void AddASExternalRouteTo (Ipv4Address network,
                             Ipv4Mask networkMask,
                             Ipv4Address nextHop,
                             uint32_t interface);

  /**
   * \brief Get the number of individual unicast routes that have been added
   * to the routing table.
   *
   * \warning The default route counts as one of the routes.
   * \returns the number of routes
   */
  uint32_t GetNRoutes () const;

  /**
   * \brief Get a route from the global unicast routing table.
   *
   * Externally, the unicast global routing table appears simply as a table with
   * n entries.  The one subtlety of note is that if a default route has been set
   * it will appear as the zeroth entry in the table.  This means that if you
   * add only a default route, the table will have one entry that can be accessed
   * either by explicitly calling GetDefaultRoute () or by calling GetRoute (0).
   *
   * Similarly, if the default route has been set, calling RemoveRoute (0) will
   * remove the default route.
   *
   * \param i The index (into the routing table) of the route to retrieve.  If
   * the default route has been set, it will occupy index zero.
   * \return If route is set, a pointer to that Ipv4RoutingTableEntry is returned, otherwise
   * a zero pointer is returned.
   *
   * \see Ipv4RoutingTableEntry
   * \see Ipv4GlobalRouting::RemoveRoute
   */
  Ipv4RoutingTableEntry *GetRoute (uint32_t i) const;

  /**
   * \brief Remove a route from the global unicast routing table.
   *
   * Externally, the unicast global routing table appears simply as a table with
   * n entries.  The one subtlety of note is that if a default route has been set
   * it will appear as the zeroth entry in the table.  This means that if the
   * default route has been set, calling RemoveRoute (0) will remove the
   * default route.
   *
   * \param i The index (into the routing table) of the route to remove.  If
   * the default route has been set, it will occupy index zero.
   *
   * \see Ipv4RoutingTableEntry
   * \see Ipv4GlobalRouting::GetRoute
   * \see Ipv4GlobalRouting::AddRoute
   */
  void RemoveRoute (uint32_t i);

  /**
   * Assign a fixed random variable stream number to the random variables
   * used by this model.  Return the number of streams (possibly zero) that
   * have been assigned.
   *
   * \param stream first stream index to use
   * \return the number of stream indices assigned by this model
   */
  int64_t AssignStreams (int64_t stream);

protected:
  void DoDispose () override;

private:
  /// Set to true if packets are randomly routed among ECMP; set to false for using only one route consistently
  bool m_randomEcmpRouting;
<<<<<<< HEAD
  /// Set to true if flows are randomly routed among ECMP; set to false for using only one route consistently
  bool m_flowEcmpRouting;
  /// Set to true if this interface should respond to interface events by globallly recomputing routes 
=======
  /// Set to true if this interface should respond to interface events by globallly recomputing routes
>>>>>>> ebb59691
  bool m_respondToInterfaceEvents;
  /// A uniform random number generator for randomly routing packets among ECMP
  Ptr<UniformRandomVariable> m_rand;

  /// container of Ipv4RoutingTableEntry (routes to hosts)
  typedef std::list<Ipv4RoutingTableEntry *> HostRoutes;
  /// const iterator of container of Ipv4RoutingTableEntry (routes to hosts)
  typedef std::list<Ipv4RoutingTableEntry *>::const_iterator HostRoutesCI;
  /// iterator of container of Ipv4RoutingTableEntry (routes to hosts)
  typedef std::list<Ipv4RoutingTableEntry *>::iterator HostRoutesI;

  /// container of Ipv4RoutingTableEntry (routes to networks)
  typedef std::list<Ipv4RoutingTableEntry *> NetworkRoutes;
  /// const iterator of container of Ipv4RoutingTableEntry (routes to networks)
  typedef std::list<Ipv4RoutingTableEntry *>::const_iterator NetworkRoutesCI;
  /// iterator of container of Ipv4RoutingTableEntry (routes to networks)
  typedef std::list<Ipv4RoutingTableEntry *>::iterator NetworkRoutesI;

  /// container of Ipv4RoutingTableEntry (routes to external AS)
  typedef std::list<Ipv4RoutingTableEntry *> ASExternalRoutes;
  /// const iterator of container of Ipv4RoutingTableEntry (routes to external AS)
  typedef std::list<Ipv4RoutingTableEntry *>::const_iterator ASExternalRoutesCI;
  /// iterator of container of Ipv4RoutingTableEntry (routes to external AS)
  typedef std::list<Ipv4RoutingTableEntry *>::iterator ASExternalRoutesI;

  /**
   * \brief Lookup in the forwarding table for destination.
   * \param dest destination address
   * \param flowHash flow hash for per-flow ECMP routing
   * \param oif output interface if any (put 0 otherwise)
   * \return Ipv4Route to route the packet to reach dest address
   */
<<<<<<< HEAD
  Ptr<Ipv4Route> LookupGlobal (Ipv4Address dest, uint32_t flowHash = 0, Ptr<NetDevice> oif = 0);
=======
  Ptr<Ipv4Route> LookupGlobal (Ipv4Address dest, Ptr<NetDevice> oif = nullptr);
>>>>>>> ebb59691

  HostRoutes m_hostRoutes;             //!< Routes to hosts
  NetworkRoutes m_networkRoutes;       //!< Routes to networks
  ASExternalRoutes m_ASexternalRoutes; //!< External routes imported

  Ptr<Ipv4> m_ipv4; //!< associated IPv4 instance
};

} // Namespace ns3

#endif /* IPV4_GLOBAL_ROUTING_H */<|MERGE_RESOLUTION|>--- conflicted
+++ resolved
@@ -234,13 +234,9 @@
 private:
   /// Set to true if packets are randomly routed among ECMP; set to false for using only one route consistently
   bool m_randomEcmpRouting;
-<<<<<<< HEAD
   /// Set to true if flows are randomly routed among ECMP; set to false for using only one route consistently
   bool m_flowEcmpRouting;
   /// Set to true if this interface should respond to interface events by globallly recomputing routes 
-=======
-  /// Set to true if this interface should respond to interface events by globallly recomputing routes
->>>>>>> ebb59691
   bool m_respondToInterfaceEvents;
   /// A uniform random number generator for randomly routing packets among ECMP
   Ptr<UniformRandomVariable> m_rand;
@@ -273,11 +269,7 @@
    * \param oif output interface if any (put 0 otherwise)
    * \return Ipv4Route to route the packet to reach dest address
    */
-<<<<<<< HEAD
-  Ptr<Ipv4Route> LookupGlobal (Ipv4Address dest, uint32_t flowHash = 0, Ptr<NetDevice> oif = 0);
-=======
-  Ptr<Ipv4Route> LookupGlobal (Ipv4Address dest, Ptr<NetDevice> oif = nullptr);
->>>>>>> ebb59691
+  Ptr<Ipv4Route> LookupGlobal (Ipv4Address dest, uint32_t flowHash = 0, Ptr<NetDevice> oif = nullptr);
 
   HostRoutes m_hostRoutes;             //!< Routes to hosts
   NetworkRoutes m_networkRoutes;       //!< Routes to networks
