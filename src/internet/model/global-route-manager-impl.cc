--- conflicted
+++ resolved
@@ -716,10 +716,7 @@
         //
         Ptr<GlobalRouter> rtr = node->GetObject<GlobalRouter>();
 
-<<<<<<< HEAD
 #ifdef NS3_MPI
-=======
->>>>>>> e25ff966
         uint32_t systemId = Simulator::GetSystemId();
         // Ignore nodes that are not assigned to our systemId (distributed sim)
         if (node->GetSystemId() != systemId)
@@ -892,12 +889,8 @@
             else
             {
                 NS_ASSERT_MSG(0,
-<<<<<<< HEAD
-                              "SPFNexthopCalculation never " << "return false, but it does now!");
-=======
                               "SPFNexthopCalculation never "
                                   << "return false, but it does now!");
->>>>>>> e25ff966
             }
         }
         else if (w_lsa->GetStatus() == GlobalRoutingLSA::LSA_SPF_CANDIDATE)
