/* -*- Mode:C++; c-file-style:"gnu"; indent-tabs-mode:nil; -*- */
/*
 * This program is free software; you can redistribute it and/or modify
 * it under the terms of the GNU General Public License version 2 as
 * published by the Free Software Foundation;
 *
 * This program is distributed in the hope that it will be useful,
 * but WITHOUT ANY WARRANTY; without even the implied warranty of
 * MERCHANTABILITY or FITNESS FOR A PARTICULAR PURPOSE.  See the
 * GNU General Public License for more details.
 *
 * You should have received a copy of the GNU General Public License
 * along with this program; if not, write to the Free Software
 * Foundation, Inc., 59 Temple Place, Suite 330, Boston, MA  02111-1307  USA
 *
 * Author: George Riley <riley@ece.gatech.edu>
 */

/**
 * \file
 * \ingroup mpi
 * Declaration of classes ns3::SentBuffer and ns3::GrantedTimeWindowMpiInterface.
 */

// This object contains static methods that provide an easy interface
// to the necessary MPI information.

#ifndef NS3_GRANTED_TIME_WINDOW_MPI_INTERFACE_H
#define NS3_GRANTED_TIME_WINDOW_MPI_INTERFACE_H

#include "mpi.h"
#include "parallel-communication-interface.h"

#include "ns3/buffer.h"
#include "ns3/nstime.h"

<<<<<<< HEAD
#include <atomic>
=======
>>>>>>> e25ff966
#include <list>
#include <stdint.h>

namespace ns3
{

/**
 * maximum MPI message size for easy
 * buffer creation
 */
const uint32_t MAX_MPI_MSG_SIZE = 2000;

/**
 * \ingroup mpi
 *
 * \brief Tracks non-blocking sends
 *
 * This class is used to keep track of the asynchronous non-blocking
 * sends that have been posted.
 */
class SentBuffer
{
  public:
    SentBuffer();
    ~SentBuffer();

    /**
     * \return pointer to sent buffer
     */
    uint8_t* GetBuffer();
    /**
     * \param buffer pointer to sent buffer
     */
    void SetBuffer(uint8_t* buffer);
    /**
     * \return MPI request
     */
    MPI_Request* GetRequest();

  private:
    uint8_t* m_buffer;     /**< The buffer. */
    MPI_Request m_request; /**< The MPI request handle. */
};

class Packet;
class DistributedSimulatorImpl;
class HybridSimulatorImpl;

/**
 * \ingroup mpi
 *
 * \brief Interface between ns-3 and MPI
 *
 * Implements the interface used by the singleton parallel controller
 * to interface between NS3 and the communications layer being
 * used for inter-task packet transfers.
 */
class GrantedTimeWindowMpiInterface : public ParallelCommunicationInterface, Object
{
  public:
    /**
     *  Register this type.
     *  \return The object TypeId.
     */
    static TypeId GetTypeId(void);

    // Inherited
    virtual void Destroy();
    virtual uint32_t GetSystemId();
    virtual uint32_t GetSize();
    virtual bool IsEnabled();
    virtual void Enable(int* pargc, char*** pargv);
    virtual void Enable(MPI_Comm communicator);
    virtual void Disable();
    virtual void SendPacket(Ptr<Packet> p, const Time& rxTime, uint32_t node, uint32_t dev);
    virtual MPI_Comm GetCommunicator();

<<<<<<< HEAD
=======
  private:
>>>>>>> e25ff966
    /*
     * The granted time window implementation is a collaboration of several
     * classes.  Methods that should be invoked only by the
     * collaborators are private to restrict use.
     * It is not intended for state to be shared.
     */
    friend ns3::DistributedSimulatorImpl;
<<<<<<< HEAD
    friend ns3::HybridSimulatorImpl;
=======
>>>>>>> e25ff966

    /**
     * Check for received messages complete
     */
    static void ReceiveMessages();
    /**
     * Check for completed sends
     */
    static void TestSendComplete();
    /**
     * \return received count in packets
     */
    static uint32_t GetRxCount();
    /**
     * \return transmitted count in packets
     */
    static uint32_t GetTxCount();

    /** System ID (rank) for this task. */
    static uint32_t g_sid;
    /** Size of the MPI COM_WORLD group. */
    static uint32_t g_size;

    /** Total packets received. */
    static uint32_t g_rxCount;

    /** Total packets sent. */
    static uint32_t g_txCount;

    /** Has this interface been enabled. */
    static bool g_enabled;

    /**
     * Has MPI Init been called by this interface.
     * Alternatively user supplies a communicator.
     */
    static bool g_mpiInitCalled;

    /** Pending non-blocking receives. */
    static MPI_Request* g_requests;

    /** Data buffers for non-blocking reads. */
    static char** g_pRxBuffers;

    /** List of pending non-blocking sends. */
    static std::list<SentBuffer> g_pendingTx;

    /** MPI communicator being used for ns-3 tasks. */
    static MPI_Comm g_communicator;

    /** Did ns-3 create the communicator?  Have to free it. */
    static bool g_freeCommunicator;
<<<<<<< HEAD

#ifdef NS3_MTP
    static std::atomic<bool> g_sending;
#endif
=======
>>>>>>> e25ff966
};

} // namespace ns3

#endif /* NS3_GRANTED_TIME_WINDOW_MPI_INTERFACE_H */<|MERGE_RESOLUTION|>--- conflicted
+++ resolved
@@ -34,10 +34,7 @@
 #include "ns3/buffer.h"
 #include "ns3/nstime.h"
 
-<<<<<<< HEAD
 #include <atomic>
-=======
->>>>>>> e25ff966
 #include <list>
 #include <stdint.h>
 
@@ -115,10 +112,7 @@
     virtual void SendPacket(Ptr<Packet> p, const Time& rxTime, uint32_t node, uint32_t dev);
     virtual MPI_Comm GetCommunicator();
 
-<<<<<<< HEAD
-=======
   private:
->>>>>>> e25ff966
     /*
      * The granted time window implementation is a collaboration of several
      * classes.  Methods that should be invoked only by the
@@ -126,10 +120,7 @@
      * It is not intended for state to be shared.
      */
     friend ns3::DistributedSimulatorImpl;
-<<<<<<< HEAD
     friend ns3::HybridSimulatorImpl;
-=======
->>>>>>> e25ff966
 
     /**
      * Check for received messages complete
@@ -182,13 +173,10 @@
 
     /** Did ns-3 create the communicator?  Have to free it. */
     static bool g_freeCommunicator;
-<<<<<<< HEAD
 
 #ifdef NS3_MTP
     static std::atomic<bool> g_sending;
 #endif
-=======
->>>>>>> e25ff966
 };
 
 } // namespace ns3
