/* -*-  Mode: C++; c-file-style: "gnu"; indent-tabs-mode:nil; -*- */
/*
 * Copyright (c) 2011 Centre Tecnologic de Telecomunicacions de Catalunya (CTTC)
 *
 * This program is free software; you can redistribute it and/or modify
 * it under the terms of the GNU General Public License version 2 as
 * published by the Free Software Foundation;
 *
 * This program is distributed in the hope that it will be useful,
 * but WITHOUT ANY WARRANTY; without even the implied warranty of
 * MERCHANTABILITY or FITNESS FOR A PARTICULAR PURPOSE.  See the
 * GNU General Public License for more details.
 *
 * You should have received a copy of the GNU General Public License
 * along with this program; if not, write to the Free Software
 * Foundation, Inc., 59 Temple Place, Suite 330, Boston, MA  02111-1307  USA
 *
 * Author: Nicola Baldo <nbaldo@cttc.es>
 */

#ifndef LENA_HELPER_H
#define LENA_HELPER_H

#include <ns3/config.h>
#include <ns3/simulator.h>
#include <ns3/names.h>
#include <ns3/net-device.h>
#include <ns3/net-device-container.h>
#include <ns3/node.h>
#include <ns3/node-container.h>
#include <ns3/eps-bearer.h>
#include <ns3/mac-stats-calculator.h>
#include <ns3/rlc-stats-calculator.h>
#include <ns3/lte-tft.h>

namespace ns3 {


class LteUePhy;
class LteEnbPhy;
class SpectrumChannel;
<<<<<<< HEAD
class EpcHelper;
=======
class PropagationLossModel;
>>>>>>> 70fe924e


/**
 * Creation and configuration of LTE entities
 *
 */
class LenaHelper : public Object
{
public:
  LenaHelper (void);
  virtual ~LenaHelper (void);

  static TypeId GetTypeId (void);
  virtual void DoDispose (void);

<<<<<<< HEAD

  /** 
   * Set the EpcHelper to be used to setup the EPC network in
   * conjunction with the setup of the LTE radio access network 
=======
  
  /**
   * \todo to be implemented
>>>>>>> 70fe924e
   *
   * \note if no EpcHelper is ever set, then LenaHelper will default
   * to creating an LTE-only simulation with no EPC, using LteRlcSm as
   * the RLC model, and without supporting any IP networking. In other
   * words, it will be a radio-level simulation involving only LTE PHY
   * and MAC and the FF Scheduler, with a saturation traffic model for
   * the RLC.
   * 
   * \param h a pointer to the EpcHelper to be used
   */
  void SetEpcHelper (Ptr<EpcHelper> h);

  /** 
   * 
   * 
   * \param type the type of propagation model to be used for the eNBs
   */
  void SetPropagationModelType (std::string type);

  /**
   * set an attribute for the propagation model to be created
   * 
   * \param n the name of the attribute
   * \param v the value of the attribute
   */
  void SetPropagationModelAttribute (std::string n, const AttributeValue &v);

  /** 
   * 
   * \param type the type of scheduler to be used for the eNBs
   */
  void SetSchedulerType (std::string type);

  /**
   * set an attribute for the scheduler to be created
   * 
   * \param n the name of the attribute
   * \param v the value of the attribute
   */
  void SetSchedulerAttribute (std::string n, const AttributeValue &v);

  /**
   * set an attribute for the LteEnbNetDevice to be created
   * 
   * \param n the name of the attribute
   * \param v the value of the attribute
   */
  void SetEnbDeviceAttribute (std::string n, const AttributeValue &v);

  /**
   * create a set of eNB devices
   *
   * \param c the node container where the devices are to be installed
   *
   * \return the NetDeviceContainer with the newly created devices
   */
  NetDeviceContainer InstallEnbDevice (NodeContainer c);

  /**
   * create a set of UE devices
   *
   * \param c the node container where the devices are to be installed
   *
   * \return the NetDeviceContainer with the newly created devices
   */
  NetDeviceContainer InstallUeDevice (NodeContainer c);

  /**
   * Attach a set of UE devices to a single eNB device
   *
   * \param ueDevices
   * \param enbDevice
   */
  void Attach (NetDeviceContainer ueDevices, Ptr<NetDevice> enbDevice);

  /**
   * Attach a UE device to an eNB device
   *
   * \param ueDevice
   * \param enbDevice
   */
  void Attach (Ptr<NetDevice> ueDevice, Ptr<NetDevice> enbDevice);

  /**
   * Activate a dedicated EPS bearer on a given set of UE devices
   *
   * \param ueDevices the set of UE devices
   * \param bearer the characteristics of the bearer to be activated
   * \param tft the Traffic Flow Template that identifies the traffic to go on this bearer
   */
  void ActivateEpsBearer (NetDeviceContainer ueDevices, EpsBearer bearer, Ptr<LteTft> tft);

  /**
   * Activate a dedicated EPS bearer on a given UE device
   *
   * \param ueDevices the set of UE devices
   * \param bearer the characteristics of the bearer to be activated
   * \param tft the Traffic Flow Template that identifies the traffic to go on this bearer
   */
  void ActivateEpsBearer (Ptr<NetDevice> ueDevice, EpsBearer bearer, Ptr<LteTft> tft);

  /** 
   * 
   * \param bearer the specification of an EPS bearer
   * 
   * \return the type of RLC that is to be created for the given EPS bearer
   */
  TypeId GetRlcType (EpsBearer bearer);

  /**
   * Enables logging for all components of the LENA architecture
   *
   */
  void EnableLogComponents (void);

  /**
   * Enable trace sinks for MAC layer
   */
  void EnableMacTraces (void);

  /**
   * Enable trace sinks for DL MAC layer
   */
  void EnableDlMacTraces (void);

  /**
   * Enable trace sinks for UL MAC layer
   */
  void EnableUlMacTraces (void);

  /**
   * Enable trace sinks for RLC layer
   */
  void EnableRlcTraces (void);

  /**
   * Enable trace sinks for DL RLC layer
   */
  void EnableDlRlcTraces (void);

  /**
   * Enable trace sinks for UL MAC layer
   */
  void EnableUlRlcTraces (void);

  /**
   * Set the output directory for the MAC/RLC trace
   */
  void SetTraceDirectory (std::string path);

  Ptr<RlcStatsCalculator> GetRlcStats (void);

protected:
  // inherited from Object
  virtual void DoStart (void);

private:
  Ptr<NetDevice> InstallSingleEnbDevice (Ptr<Node> n);
  Ptr<NetDevice> InstallSingleUeDevice (Ptr<Node> n);

  //uint64_t FindImsiFromEnbRlcPath(std::string path);

  Ptr<SpectrumChannel> m_downlinkChannel;
  Ptr<SpectrumChannel> m_uplinkChannel;
  
  Ptr<Object> m_downlinkPropagationModel;
  Ptr<Object> m_uplinkPropagationModel;

  ObjectFactory m_schedulerFactory;
  ObjectFactory m_propagationModelFactory;
  ObjectFactory m_enbNetDeviceFactory;
<<<<<<< HEAD

=======
  
  ObjectFactory m_dlPropagationModelFactory;
  ObjectFactory m_ulPropagationModelFactory;
>>>>>>> 70fe924e

  Ptr<MacStatsCalculator> m_macStats;
  Ptr<RlcStatsCalculator> m_rlcStats;

  enum LteEpsBearerToRlcMapping_t {RLC_SM_ALWAYS = 1,
                                   RLC_UM_ALWAYS = 2,
                                   RLC_AM_ALWAYS = 3,
                                   PER_BASED = 4} m_epsBearerToRlcMapping;

  Ptr<EpcHelper> m_epcHelper;
  
};


} // namespace ns3



#endif // LENA_HELPER_H<|MERGE_RESOLUTION|>--- conflicted
+++ resolved
@@ -39,11 +39,8 @@
 class LteUePhy;
 class LteEnbPhy;
 class SpectrumChannel;
-<<<<<<< HEAD
 class EpcHelper;
-=======
 class PropagationLossModel;
->>>>>>> 70fe924e
 
 
 /**
@@ -59,16 +56,10 @@
   static TypeId GetTypeId (void);
   virtual void DoDispose (void);
 
-<<<<<<< HEAD
 
   /** 
    * Set the EpcHelper to be used to setup the EPC network in
    * conjunction with the setup of the LTE radio access network 
-=======
-  
-  /**
-   * \todo to be implemented
->>>>>>> 70fe924e
    *
    * \note if no EpcHelper is ever set, then LenaHelper will default
    * to creating an LTE-only simulation with no EPC, using LteRlcSm as
@@ -153,7 +144,7 @@
   void Attach (Ptr<NetDevice> ueDevice, Ptr<NetDevice> enbDevice);
 
   /**
-   * Activate a dedicated EPS bearer on a given set of UE devices
+   * Activate an EPS bearer on a given set of UE devices
    *
    * \param ueDevices the set of UE devices
    * \param bearer the characteristics of the bearer to be activated
@@ -162,7 +153,7 @@
   void ActivateEpsBearer (NetDeviceContainer ueDevices, EpsBearer bearer, Ptr<LteTft> tft);
 
   /**
-   * Activate a dedicated EPS bearer on a given UE device
+   * Activate an EPS bearer on a given UE device
    *
    * \param ueDevices the set of UE devices
    * \param bearer the characteristics of the bearer to be activated
@@ -240,13 +231,9 @@
   ObjectFactory m_schedulerFactory;
   ObjectFactory m_propagationModelFactory;
   ObjectFactory m_enbNetDeviceFactory;
-<<<<<<< HEAD
-
-=======
-  
+
   ObjectFactory m_dlPropagationModelFactory;
   ObjectFactory m_ulPropagationModelFactory;
->>>>>>> 70fe924e
 
   Ptr<MacStatsCalculator> m_macStats;
   Ptr<RlcStatsCalculator> m_rlcStats;
