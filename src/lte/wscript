## -*- Mode: python; py-indent-offset: 4; indent-tabs-mode: nil; coding: utf-8; -*-

def build(bld):

    module = bld.create_ns3_module('lte', ['core', 'network', 'spectrum', 'stats', 'buildings', 'virtual-net-device','point-to-point','applications','internet','csma'])
    module.source = [
        'model/lte-common.cc',
        'model/lte-spectrum-phy.cc',
        'model/lte-spectrum-signal-parameters.cc',
        'model/lte-phy.cc',
        'model/lte-enb-phy.cc',
        'model/lte-ue-phy.cc',
        'model/lte-spectrum-value-helper.cc',
        'model/lte-amc.cc',
        'model/lte-enb-rrc.cc',
        'model/lte-ue-rrc.cc',
        'model/lte-rrc-sap.cc',
        'model/lte-rrc-protocol-ideal.cc',
        'model/lte-rrc-protocol-real.cc',
        'model/lte-rlc-sap.cc',
        'model/lte-rlc.cc',
        'model/lte-rlc-sequence-number.cc',
        'model/lte-rlc-header.cc',
        'model/lte-rlc-am-header.cc',
        'model/lte-rlc-tm.cc',
        'model/lte-rlc-um.cc',
        'model/lte-rlc-am.cc',
        'model/lte-rlc-tag.cc',
        'model/lte-rlc-sdu-status-tag.cc',
        'model/lte-pdcp-sap.cc',
        'model/lte-pdcp.cc',
        'model/lte-pdcp-header.cc',
        'model/lte-pdcp-tag.cc',
        'model/eps-bearer.cc',
        'model/lte-radio-bearer-info.cc',
        'model/lte-net-device.cc',
        'model/lte-enb-net-device.cc',
        'model/lte-ue-net-device.cc',
        'model/lte-control-messages.cc',
        'helper/lte-helper.cc',
        'helper/lte-stats-calculator.cc',
        'helper/epc-helper.cc',
        'helper/radio-bearer-stats-calculator.cc',
        'helper/radio-bearer-stats-connector.cc',
        'helper/phy-stats-calculator.cc',
        'helper/mac-stats-calculator.cc',
        'helper/phy-tx-stats-calculator.cc',
        'helper/phy-rx-stats-calculator.cc',
        'helper/radio-environment-map-helper.cc',
        'helper/lte-hex-grid-enb-topology-helper.cc',
        'helper/lte-global-pathloss-database.cc',
        'model/rem-spectrum-phy.cc',
        'model/ff-mac-common.cc',
        'model/ff-mac-csched-sap.cc',
        'model/ff-mac-sched-sap.cc',
        'model/lte-mac-sap.cc',
        'model/ff-mac-scheduler.cc',
        'model/lte-enb-cmac-sap.cc',
        'model/lte-ue-cmac-sap.cc',
        'model/rr-ff-mac-scheduler.cc',
        'model/lte-enb-mac.cc',
        'model/lte-ue-mac.cc',
        'model/lte-radio-bearer-tag.cc',
        'model/eps-bearer-tag.cc',
        'model/lte-phy-tag.cc',
        'model/lte-enb-phy-sap.cc',
        'model/lte-enb-cphy-sap.cc',
        'model/lte-ue-phy-sap.cc',
        'model/lte-ue-cphy-sap.cc',
        'model/lte-interference.cc',
        'model/lte-sinr-chunk-processor.cc',
        'model/pf-ff-mac-scheduler.cc',
        'model/fdmt-ff-mac-scheduler.cc',
        'model/tdmt-ff-mac-scheduler.cc',
        'model/tta-ff-mac-scheduler.cc',
        'model/fdbet-ff-mac-scheduler.cc',
        'model/tdbet-ff-mac-scheduler.cc',
        'model/fdtbfq-ff-mac-scheduler.cc',
        'model/tdtbfq-ff-mac-scheduler.cc',
        'model/pss-ff-mac-scheduler.cc',
        'model/epc-gtpu-header.cc',
        'model/trace-fading-loss-model.cc',
        'model/epc-enb-application.cc',
        'model/epc-sgw-pgw-application.cc',
        'model/epc-x2-sap.cc',
        'model/epc-x2-header.cc',
        'model/epc-x2.cc',
        'model/epc-tft.cc',
        'model/epc-tft-classifier.cc',
        'model/lte-mi-error-model.cc',
        'model/lte-vendor-specific-parameters.cc',
        'model/epc-enb-s1-sap.cc',
        'model/epc-s1ap-sap.cc',
        'model/epc-s11-sap.cc',
        'model/lte-as-sap.cc',
        'model/epc-ue-nas.cc',
        'model/lte-harq-phy.cc',
        'model/epc-mme.cc',
        'model/lte-asn1-header.cc',
	'model/lte-rrc-header.cc',
        ]

    module_test = bld.create_ns3_module_test_library('lte')
    module_test.source = [
        'test/lte-test-downlink-sinr.cc',
        'test/lte-test-uplink-sinr.cc',
        'test/lte-test-link-adaptation.cc',
        'test/lte-test-interference.cc',
        'test/lte-test-sinr-chunk-processor.cc',
        'test/lte-test-ue-phy.cc',
        'test/lte-test-rr-ff-mac-scheduler.cc',
        'test/lte-test-pf-ff-mac-scheduler.cc',
        'test/lte-test-fdmt-ff-mac-scheduler.cc',
        'test/lte-test-tdmt-ff-mac-scheduler.cc',
        'test/lte-test-tta-ff-mac-scheduler.cc',
        'test/lte-test-fdbet-ff-mac-scheduler.cc',
        'test/lte-test-tdbet-ff-mac-scheduler.cc',
        'test/lte-test-fdtbfq-ff-mac-scheduler.cc',
        'test/lte-test-tdtbfq-ff-mac-scheduler.cc',
        'test/lte-test-pss-ff-mac-scheduler.cc',
        'test/lte-test-earfcn.cc',
        'test/lte-test-spectrum-value-helper.cc',
        'test/lte-test-pathloss-model.cc',
        'test/lte-test-entities.cc',
        'test/lte-simple-helper.cc',
        'test/lte-simple-net-device.cc',
        'test/lte-test-rlc-um-transmitter.cc',
        'test/lte-test-rlc-am-transmitter.cc',
        'test/lte-test-rlc-um-e2e.cc',
        'test/lte-test-rlc-am-e2e.cc',
        'test/epc-test-gtpu.cc',
        'test/test-epc-tft-classifier.cc',
        'test/epc-test-s1u-downlink.cc',
        'test/epc-test-s1u-uplink.cc',
        'test/test-lte-epc-e2e-data.cc',
        'test/test-lte-antenna.cc',
        'test/lte-test-phy-error-model.cc',
        'test/lte-test-mimo.cc',
        'test/lte-test-harq.cc',
        'test/test-lte-rrc.cc',
        'test/test-lte-x2-handover.cc',
        'test/test-asn1-encoding.cc',
        ]

    headers = bld.new_task_gen(features=['ns3header'])
    headers.module = 'lte'
    headers.source = [
        'model/lte-common.h',
        'model/lte-spectrum-phy.h',
        'model/lte-spectrum-signal-parameters.h',
        'model/lte-phy.h',
        'model/lte-enb-phy.h',
        'model/lte-ue-phy.h',
        'model/lte-spectrum-value-helper.h',
        'model/lte-amc.h',
        'model/lte-enb-rrc.h',
        'model/lte-ue-rrc.h',
        'model/lte-rrc-sap.h',
        'model/lte-rrc-protocol-ideal.h',
        'model/lte-rrc-protocol-real.h',
        'model/lte-rlc-sap.h',
        'model/lte-rlc.h',
        'model/lte-rlc-header.h',
        'model/lte-rlc-sequence-number.h',
        'model/lte-rlc-am-header.h',
        'model/lte-rlc-tm.h',
        'model/lte-rlc-um.h',
        'model/lte-rlc-am.h',
        'model/lte-rlc-tag.h',
        'model/lte-rlc-sdu-status-tag.h',
        'model/lte-pdcp-sap.h',
        'model/lte-pdcp.h',
        'model/lte-pdcp-header.h',
        'model/lte-pdcp-tag.h',
        'model/eps-bearer.h',
        'model/lte-radio-bearer-info.h',
        'model/lte-net-device.h',
        'model/lte-enb-net-device.h',
        'model/lte-ue-net-device.h',
        'model/lte-control-messages.h',
        'helper/lte-helper.h',
        'helper/lte-stats-calculator.h',
        'helper/epc-helper.h',
        'helper/phy-stats-calculator.h',
        'helper/mac-stats-calculator.h',
        'helper/phy-tx-stats-calculator.h',
        'helper/phy-rx-stats-calculator.h',
        'helper/radio-bearer-stats-calculator.h',
        'helper/radio-bearer-stats-connector.h',
        'helper/radio-environment-map-helper.h',
        'helper/lte-hex-grid-enb-topology-helper.h',
        'helper/lte-global-pathloss-database.h',
        'model/rem-spectrum-phy.h',
        'model/ff-mac-common.h',
        'model/ff-mac-csched-sap.h',
        'model/ff-mac-sched-sap.h',
        'model/lte-enb-cmac-sap.h',
        'model/lte-ue-cmac-sap.h',
        'model/lte-mac-sap.h',
        'model/ff-mac-scheduler.h',
        'model/rr-ff-mac-scheduler.h',
        'model/lte-enb-mac.h',
        'model/lte-ue-mac.h',
        'model/lte-radio-bearer-tag.h',
        'model/eps-bearer-tag.h',
        'model/lte-phy-tag.h',
        'model/lte-enb-phy-sap.h',
        'model/lte-enb-cphy-sap.h',
        'model/lte-ue-phy-sap.h',
        'model/lte-ue-cphy-sap.h',
        'model/lte-interference.h',
        'model/lte-sinr-chunk-processor.h',
        'model/pf-ff-mac-scheduler.h',
        'model/fdmt-ff-mac-scheduler.h',
        'model/tdmt-ff-mac-scheduler.h',
        'model/tta-ff-mac-scheduler.h',
        'model/fdbet-ff-mac-scheduler.h',
        'model/tdbet-ff-mac-scheduler.h',
        'model/fdtbfq-ff-mac-scheduler.h',
        'model/tdtbfq-ff-mac-scheduler.h',
        'model/pss-ff-mac-scheduler.h',
        'model/trace-fading-loss-model.h',
        'model/epc-gtpu-header.h',
        'model/epc-enb-application.h',
        'model/epc-sgw-pgw-application.h',
        'model/lte-vendor-specific-parameters.h',
        'model/epc-x2-sap.h',
        'model/epc-x2-header.h',
        'model/epc-x2.h',
        'model/epc-tft.h',
        'model/epc-tft-classifier.h',
        'model/lte-mi-error-model.h',
<<<<<<< HEAD
        'test/lte-test-ue-phy.h',
        'test/lte-test-sinr-chunk-processor.h',
        'model/epc-enb-s1-sap.h',
        'model/epc-s1ap-sap.h',
        'model/epc-s11-sap.h',
        'model/lte-as-sap.h',
        'model/epc-ue-nas.h',
        'model/lte-harq-phy.h',
        'model/epc-mme.h',
        'model/lte-asn1-header.h',
	'model/lte-rrc-header.h',
=======
>>>>>>> 80ca7c14
        ]

    if (bld.env['ENABLE_EXAMPLES']):
      bld.add_subdirs('examples')

    bld.ns3_python_bindings()<|MERGE_RESOLUTION|>--- conflicted
+++ resolved
@@ -230,9 +230,6 @@
         'model/epc-tft.h',
         'model/epc-tft-classifier.h',
         'model/lte-mi-error-model.h',
-<<<<<<< HEAD
-        'test/lte-test-ue-phy.h',
-        'test/lte-test-sinr-chunk-processor.h',
         'model/epc-enb-s1-sap.h',
         'model/epc-s1ap-sap.h',
         'model/epc-s11-sap.h',
@@ -242,8 +239,6 @@
         'model/epc-mme.h',
         'model/lte-asn1-header.h',
 	'model/lte-rrc-header.h',
-=======
->>>>>>> 80ca7c14
         ]
 
     if (bld.env['ENABLE_EXAMPLES']):
