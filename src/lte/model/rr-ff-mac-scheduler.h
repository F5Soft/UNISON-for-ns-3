--- conflicted
+++ resolved
@@ -125,12 +125,10 @@
   void RefreshDlCqiMaps(void);
   void RefreshUlCqiMaps(void);
   
-<<<<<<< HEAD
   void UpdateDlRlcBufferInfo (uint16_t rnti, uint8_t lcid, uint16_t size);
   void UpdateUlRlcBufferInfo (uint16_t rnti, uint16_t size);
-=======
+  
   Ptr<LteAmc> m_amc;
->>>>>>> 3ed8c15e
 
   /*
    * Vectors of UE's RLC info
