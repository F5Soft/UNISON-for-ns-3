--- conflicted
+++ resolved
@@ -21,12 +21,7 @@
 #include "singleton.h"
 #include "object.h"
 #include "global-value.h"
-<<<<<<< HEAD
-#include "object-vector.h"
-#include "object-map.h"
-=======
 #include "object-ptr-container.h"
->>>>>>> 775914ea
 #include "names.h"
 #include "pointer.h"
 #include "log.h"
@@ -231,12 +226,7 @@
 private:
   void Canonicalize (void);
   void DoResolve (std::string path, Ptr<Object> root);
-<<<<<<< HEAD
-  void DoArrayResolve (std::string path, const ObjectVectorValue &vector);
-  void DoMapResolve (std::string path, const ObjectMapValue &vector);
-=======
   void DoArrayResolve (std::string path, const ObjectPtrContainerValue &vector);
->>>>>>> 775914ea
   void DoResolveOne (Ptr<Object> object);
   std::string GetResolvedPath (void) const;
   virtual void DoOne (Ptr<Object> object, std::string path) = 0;
@@ -423,17 +413,6 @@
           DoArrayResolve (pathLeft, vector);
           m_workStack.pop_back ();
         }
-      // attempt to cast to an object map.
-      const ObjectMapChecker *mapChecker = dynamic_cast<const ObjectMapChecker *> (PeekPointer (info.checker));
-      if (mapChecker != 0)
-        {
-          NS_LOG_DEBUG ("GetAttribute(map)="<<item<<" on path="<<GetResolvedPath ());
-          ObjectMapValue map;
-          root->GetAttribute (item, map);
-          m_workStack.push_back (item);
-          DoMapResolve (pathLeft, map);
-          m_workStack.pop_back ();
-        }
       // this could be anything else and we don't know what to do with it.
       // So, we just ignore it.
     }
@@ -461,35 +440,6 @@
           oss << i;
           m_workStack.push_back (oss.str ());
           DoResolve (pathLeft, vector.Get (i));
-          m_workStack.pop_back ();
-        }
-    }
-}
-
-void
-Resolver::DoMapResolve (std::string path, const ObjectMapValue &map)
-{
-  NS_ASSERT (path != "");
-  std::string::size_type tmp;
-  tmp = path.find ("/");
-  NS_ASSERT (tmp == 0);
-  std::string::size_type next = path.find ("/", 1);
-  if (next == std::string::npos)
-    {
-      NS_FATAL_ERROR ("map path includes no index data on path=\""<<path<<"\"");
-    }
-  std::string item = path.substr (1, next-1);
-  std::string pathLeft = path.substr (next, path.size ()-next);
-
-  ArrayMatcher matcher = ArrayMatcher (item);
-  for (ObjectMapValue::Iterator it = map.Begin () ; it != map.End(); it++ )
-    {
-      if (matcher.Matches ((*it).first))
-        {
-          std::ostringstream oss;
-          oss << (*it).first;
-          m_workStack.push_back (oss.str ());
-          DoResolve (pathLeft, (*it).second);
           m_workStack.pop_back ();
         }
     }
