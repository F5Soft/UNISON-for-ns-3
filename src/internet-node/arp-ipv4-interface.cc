/* -*- Mode: C++; c-file-style: "gnu"; indent-tabs-mode:nil; -*- */
/*
 * Copyright (c) 2007 INRIA
 * All rights reserved.
 *
 * This program is free software; you can redistribute it and/or modify
 * it under the terms of the GNU General Public License version 2 as
 * published by the Free Software Foundation;
 *
 * This program is distributed in the hope that it will be useful,
 * but WITHOUT ANY WARRANTY; without even the implied warranty of
 * MERCHANTABILITY or FITNESS FOR A PARTICULAR PURPOSE.  See the
 * GNU General Public License for more details.
 *
 * You should have received a copy of the GNU General Public License
 * along with this program; if not, write to the Free Software
 * Foundation, Inc., 59 Temple Place, Suite 330, Boston, MA  02111-1307  USA
 *
 * Authors: 
 *  Mathieu Lacage <mathieu.lacage@sophia.inria.fr>,
 */

#include "ns3/packet.h"
#include "ns3/debug.h"
#include "ns3/composite-trace-resolver.h"
#include "ns3/node.h"
#include "ns3/net-device.h"
#include "ns3/address.h"

#include "arp-ipv4-interface.h"
#include "arp-private.h"
#include "ipv4-l3-protocol.h"

namespace ns3 {

ArpIpv4Interface::ArpIpv4Interface (Ptr<Node> node, Ptr<NetDevice> device)
  : Ipv4Interface (device),
    m_node (node)
{}
ArpIpv4Interface::~ArpIpv4Interface ()
{}

TraceResolver *
ArpIpv4Interface::DoCreateTraceResolver (TraceContext const &context)
{
  CompositeTraceResolver *resolver = new CompositeTraceResolver (context);
  if (GetDevice () != 0)
    {
      resolver->Add ("netdevice",
                     MakeCallback (&NetDevice::CreateTraceResolver, PeekPointer (GetDevice ())),
                     ArpIpv4Interface::NETDEVICE);
    }
  
  return resolver;
}

void 
ArpIpv4Interface::SendTo (Packet p, Ipv4Address dest)
{
  NS_ASSERT (GetDevice () != 0);
  if (GetDevice ()->NeedsArp ())
    {
      Ptr<ArpPrivate> arp = m_node->QueryInterface<ArpPrivate> (ArpPrivate::iid);
<<<<<<< HEAD
      Address hardwareDestination;
      bool found = arp->Lookup (p, dest, GetDevice (), &hardwareDestination);
=======
      MacAddress hardwareDestination;
      bool found;

      if (dest.IsBroadcast ())
        {
           hardwareDestination = GetDevice ()->GetBroadcast ();
           found = true;
        }
      else
        {
          Ptr<ArpPrivate> arp = m_node->QueryInterface<ArpPrivate> (ArpPrivate::iid);
          found = arp->Lookup (p, dest, GetDevice (), &hardwareDestination);
        }

>>>>>>> ecd4f30e
      if (found)
        {
          GetDevice ()->Send (p, hardwareDestination, Ipv4L3Protocol::PROT_NUMBER);
        }
    }
  else
    {
      GetDevice ()->Send (p, GetDevice ()->GetBroadcast (), Ipv4L3Protocol::PROT_NUMBER);
    }
}

}//namespace ns3<|MERGE_RESOLUTION|>--- conflicted
+++ resolved
@@ -61,11 +61,7 @@
   if (GetDevice ()->NeedsArp ())
     {
       Ptr<ArpPrivate> arp = m_node->QueryInterface<ArpPrivate> (ArpPrivate::iid);
-<<<<<<< HEAD
       Address hardwareDestination;
-      bool found = arp->Lookup (p, dest, GetDevice (), &hardwareDestination);
-=======
-      MacAddress hardwareDestination;
       bool found;
 
       if (dest.IsBroadcast ())
@@ -79,7 +75,6 @@
           found = arp->Lookup (p, dest, GetDevice (), &hardwareDestination);
         }
 
->>>>>>> ecd4f30e
       if (found)
         {
           GetDevice ()->Send (p, hardwareDestination, Ipv4L3Protocol::PROT_NUMBER);
