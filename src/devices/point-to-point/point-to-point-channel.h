--- conflicted
+++ resolved
@@ -75,14 +75,13 @@
    * \param delay Transmission delay through the channel
    */
   PointToPointChannel (const std::string& name,
-                 const DataRate& bps, const Time& delay);
+                       const DataRate& bps, const Time& delay);
 
   /**
    * \brief Attach a given netdevice to this channel
    * \param device pointer to the netdevice to attach to the channel
    */
   void Attach (Ptr<PointToPointNetDevice> device);
-<<<<<<< HEAD
 
   /**
    * \brief Attach a given netdevice to this channel
@@ -90,8 +89,9 @@
    * \param src Source PointToPointNetDevice
    * \param txTime Transmit time to apply
    */
-  bool TransmitStart (Packet& p, Ptr<PointToPointNetDevice> src,
+  bool TransmitStart (Ptr<Packet> p, Ptr<PointToPointNetDevice> src,
                       const Time& txTime);
+
   /**
    * \brief Get number of devices on this channel
    * \returns number of devices on this channel
@@ -113,13 +113,6 @@
    * \returns const reference to underlying Time object
    */
   const Time&     GetDelay (void);
-=======
-  bool TransmitStart (Ptr<Packet> p, Ptr<PointToPointNetDevice> src,
-                      const Time& txTime);
-  // Below two not needed
-  //bool TransmitEnd (Ptr<Packet> p, Ptr<PointToPointNetDevice> src);
-  //void PropagationCompleteEvent(Ptr<Packet> p, Ptr<PointToPointNetDevice> src);
->>>>>>> 327e60b2
 
 private:
 
