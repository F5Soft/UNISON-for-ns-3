--- conflicted
+++ resolved
@@ -206,13 +206,8 @@
 CsmaChannel::TransmitStart(Ptr<Packet> p, uint32_t srcId)
 {
   NS_LOG_FUNCTION;
-<<<<<<< HEAD
-  NS_LOG_PARAMS (this << &p << srcId);
-  NS_LOG_INFO ("UID is " << p.GetUid () << ")");
-=======
-  NS_LOG_PARAM ("(" << p << ", " << srcId << ")");
+  NS_LOG_PARAMS (this << p << srcId);
   NS_LOG_INFO ("UID is " << p->GetUid () << ")");
->>>>>>> bb9c35ff
 
   if (m_state != IDLE)
     {
@@ -243,13 +238,8 @@
 CsmaChannel::TransmitEnd()
 {
   NS_LOG_FUNCTION;
-<<<<<<< HEAD
-  NS_LOG_PARAMS (this << &m_currentPkt << m_currentSrc);
-  NS_LOG_INFO ("UID is " << m_currentPkt.GetUid () << ")");
-=======
-  NS_LOG_PARAM ("(" << m_currentPkt << ", " << m_currentSrc << ")");
+  NS_LOG_PARAMS (this << m_currentPkt << m_currentSrc);
   NS_LOG_INFO ("UID is " << m_currentPkt->GetUid () << ")");
->>>>>>> bb9c35ff
 
   NS_ASSERT(m_state == TRANSMITTING);
   m_state = PROPAGATING;
@@ -274,13 +264,8 @@
 CsmaChannel::PropagationCompleteEvent()
 {
   NS_LOG_FUNCTION;
-<<<<<<< HEAD
-  NS_LOG_PARAMS (this << &m_currentPkt);
-  NS_LOG_INFO ("UID is " << m_currentPkt.GetUid () << ")");
-=======
-  NS_LOG_PARAM ("(" << m_currentPkt << ")");
+  NS_LOG_PARAMS (this << m_currentPkt);
   NS_LOG_INFO ("UID is " << m_currentPkt->GetUid () << ")");
->>>>>>> bb9c35ff
 
   NS_ASSERT(m_state == PROPAGATING);
 
