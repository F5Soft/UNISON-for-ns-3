--- conflicted
+++ resolved
@@ -408,19 +408,7 @@
 SimpleNetDevice::IsPointToPoint() const
 {
     NS_LOG_FUNCTION(this);
-<<<<<<< HEAD
-    if (m_pointToPointMode)
-    {
-        return true;
-    }
-#ifdef NS3_MTP
-    return true;
-#else
-    return false;
-#endif
-=======
     return m_pointToPointMode;
->>>>>>> 10b9bc1a
 }
 
 bool
