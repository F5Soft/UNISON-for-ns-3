--- conflicted
+++ resolved
@@ -150,12 +150,9 @@
 {
     NS_LOG_FUNCTION(data);
     NS_ASSERT(data->m_count == 0);
-<<<<<<< HEAD
 #ifdef NS3_MTP
     std::atomic_thread_fence(std::memory_order_acquire);
 #endif
-=======
->>>>>>> e25ff966
     Deallocate(data);
 }
 
@@ -270,12 +267,7 @@
     if (m_data != o.m_data)
     {
         // not assignment to self.
-<<<<<<< HEAD
         if (m_data->m_count-- == 1)
-=======
-        m_data->m_count--;
-        if (m_data->m_count == 0)
->>>>>>> e25ff966
         {
             Recycle(m_data);
         }
@@ -297,12 +289,7 @@
     NS_LOG_FUNCTION(this);
     NS_ASSERT(CheckInternalState());
     g_recommendedStart = std::max(g_recommendedStart, m_maxZeroAreaStart);
-<<<<<<< HEAD
     if (m_data->m_count-- == 1)
-=======
-    m_data->m_count--;
-    if (m_data->m_count == 0)
->>>>>>> e25ff966
     {
         Recycle(m_data);
     }
@@ -345,12 +332,7 @@
         uint32_t newSize = GetInternalSize() + start;
         struct Buffer::Data* newData = Buffer::Create(newSize);
         memcpy(newData->m_data + start, m_data->m_data + m_start, GetInternalSize());
-<<<<<<< HEAD
         if (m_data->m_count-- == 1)
-=======
-        m_data->m_count--;
-        if (m_data->m_count == 0)
->>>>>>> e25ff966
         {
             Buffer::Recycle(m_data);
         }
@@ -395,12 +377,7 @@
         uint32_t newSize = GetInternalSize() + end;
         struct Buffer::Data* newData = Buffer::Create(newSize);
         memcpy(newData->m_data, m_data->m_data + m_start, GetInternalSize());
-<<<<<<< HEAD
         if (m_data->m_count-- == 1)
-=======
-        m_data->m_count--;
-        if (m_data->m_count == 0)
->>>>>>> e25ff966
         {
             Buffer::Recycle(m_data);
         }
