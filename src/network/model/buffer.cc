/* -*- Mode:C++; c-file-style:"gnu"; indent-tabs-mode:nil; -*- */
/*
 * Copyright (c) 2005,2006,2007 INRIA
 *
 * This program is free software; you can redistribute it and/or modify
 * it under the terms of the GNU General Public License version 2 as
 * published by the Free Software Foundation;
 *
 * This program is distributed in the hope that it will be useful,
 * but WITHOUT ANY WARRANTY; without even the implied warranty of
 * MERCHANTABILITY or FITNESS FOR A PARTICULAR PURPOSE.  See the
 * GNU General Public License for more details.
 *
 * You should have received a copy of the GNU General Public License
 * along with this program; if not, write to the Free Software
 * Foundation, Inc., 59 Temple Place, Suite 330, Boston, MA  02111-1307  USA
 *
 * Author: Mathieu Lacage <mathieu.lacage@sophia.inria.fr>
 */
#include "buffer.h"
#include "ns3/assert.h"
#include "ns3/log.h"

#define LOG_INTERNAL_STATE(y)                                                                    \
  NS_LOG_LOGIC (y << "start="<<m_start<<", end="<<m_end<<", zero start="<<m_zeroAreaStart<<              \
                ", zero end="<<m_zeroAreaEnd<<", count="<<m_data->m_count<<", size="<<m_data->m_size<<   \
                ", dirty start="<<m_data->m_dirtyStart<<", dirty end="<<m_data->m_dirtyEnd)

namespace {

/**
 * \ingroup packet
 * \brief Zero-filled buffer.
 */
struct Zeroes
{
  Zeroes ()
    : size (1000)
  {
    memset (buffer, 0, size);
  }
  char buffer[1000];    //!< buffer containing zero values
  const uint32_t size;  //!< buffer size
} g_zeroes; //!< Zero-filled buffer

}

namespace ns3 {

NS_LOG_COMPONENT_DEFINE ("Buffer");


uint32_t Buffer::g_recommendedStart = 0;
#ifdef BUFFER_FREE_LIST
/* The following macros are pretty evil but they are needed to allow us to
 * keep track of 3 possible states for the g_freeList variable:
 *  - uninitialized means that no one has created a buffer yet
 *    so no one has created the associated free list (it is created
 *    on-demand when the first buffer is created)
 *  - initialized means that the free list exists and is valid
 *  - destroyed means that the static destructors of this compilation unit
 *    have run so, the free list has been cleared from its content
 * The key is that in destroyed state, we are careful not re-create it
 * which is a typical weakness of lazy evaluation schemes which use
 * '0' as a special value to indicate both un-initialized and destroyed.
 * Note that it is important to use '0' as the marker for un-initialized state
 * because the variable holding this state information is initialized to zero
 * which the compiler assigns to zero-memory which is initialized to _zero_
 * before the constructors run so this ensures perfect handling of crazy
 * constructor orderings.
 */
#define MAGIC_DESTROYED (~(long) 0)
#define IS_UNINITIALIZED(x) (x == (Buffer::FreeList*)0)
#define IS_DESTROYED(x) (x == (Buffer::FreeList*)MAGIC_DESTROYED)
#define IS_INITIALIZED(x) (!IS_UNINITIALIZED (x) && !IS_DESTROYED (x))
#define DESTROYED ((Buffer::FreeList*)MAGIC_DESTROYED)
#define UNINITIALIZED ((Buffer::FreeList*)0)
uint32_t Buffer::g_maxSize = 0;
Buffer::FreeList *Buffer::g_freeList = nullptr;
struct Buffer::LocalStaticDestructor Buffer::g_localStaticDestructor;

Buffer::LocalStaticDestructor::~LocalStaticDestructor()
{
  NS_LOG_FUNCTION (this);
  if (IS_INITIALIZED (g_freeList))
    {
      for (Buffer::FreeList::iterator i = g_freeList->begin ();
           i != g_freeList->end (); i++)
        {
          Buffer::Deallocate (*i);
        }
      delete g_freeList;
      g_freeList = DESTROYED;
    }
}

void
Buffer::Recycle (struct Buffer::Data *data)
{
  NS_LOG_FUNCTION (data);
  NS_ASSERT (data->m_count == 0);
  NS_ASSERT (!IS_UNINITIALIZED (g_freeList));
  g_maxSize = std::max (g_maxSize, data->m_size);
  /* feed into free list */
  if (data->m_size < g_maxSize ||
      IS_DESTROYED (g_freeList) ||
      g_freeList->size () > 1000)
    {
      Buffer::Deallocate (data);
    }
  else
    {
      NS_ASSERT (IS_INITIALIZED (g_freeList));
      g_freeList->push_back (data);
    }
}

Buffer::Data *
Buffer::Create (uint32_t dataSize)
{
  NS_LOG_FUNCTION (dataSize);
  /* try to find a buffer correctly sized. */
  if (IS_UNINITIALIZED (g_freeList))
    {
      g_freeList = new Buffer::FreeList ();
    }
  else if (IS_INITIALIZED (g_freeList))
    {
      while (!g_freeList->empty ())
        {
          struct Buffer::Data *data = g_freeList->back ();
          g_freeList->pop_back ();
          if (data->m_size >= dataSize)
            {
              data->m_count = 1;
              return data;
            }
          Buffer::Deallocate (data);
        }
    }
  struct Buffer::Data *data = Buffer::Allocate (dataSize);
  NS_ASSERT (data->m_count == 1);
  return data;
}
#else /* BUFFER_FREE_LIST */
void
Buffer::Recycle (struct Buffer::Data *data)
{
  NS_LOG_FUNCTION (data);
  NS_ASSERT (data->m_count == 0);
#ifdef NS3_MTP
  std::atomic_thread_fence (std::memory_order_acquire);
#endif
  Deallocate (data);
}

Buffer::Data *
Buffer::Create (uint32_t size)
{
  NS_LOG_FUNCTION (size);
  return Allocate (size);
}
#endif /* BUFFER_FREE_LIST */

struct Buffer::Data *
Buffer::Allocate (uint32_t reqSize)
{
  NS_LOG_FUNCTION (reqSize);
  if (reqSize == 0)
    {
      reqSize = 1;
    }
  NS_ASSERT (reqSize >= 1);
  uint32_t size = reqSize - 1 + sizeof (struct Buffer::Data);
  uint8_t *b = new uint8_t [size];
  struct Buffer::Data *data = reinterpret_cast<struct Buffer::Data*>(b);
  data->m_size = reqSize;
  data->m_count = 1;
  return data;
}

void
Buffer::Deallocate (struct Buffer::Data *data)
{
  NS_LOG_FUNCTION (data);
  NS_ASSERT (data->m_count == 0);
  uint8_t *buf = reinterpret_cast<uint8_t *> (data);
  delete [] buf;
}

Buffer::Buffer ()
{
  NS_LOG_FUNCTION (this);
  Initialize (0);
}

Buffer::Buffer (uint32_t dataSize)
{
  NS_LOG_FUNCTION (this << dataSize);
  Initialize (dataSize);
}

Buffer::Buffer (uint32_t dataSize, bool initialize)
{
  NS_LOG_FUNCTION (this << dataSize << initialize);
  if (initialize == true)
    {
      Initialize (dataSize);
    }
}

bool
Buffer::CheckInternalState () const
{
  NS_LOG_FUNCTION (this);
#if 0
  // If you want to modify any code in this file, enable this checking code.
  // Otherwise, there is not much point is enabling it because the
  // current implementation has been fairly seriously tested and the cost
  // of this constant checking is pretty high, even for a debug build.
  bool offsetsOk =
    m_start <= m_zeroAreaStart &&
    m_zeroAreaStart <= m_zeroAreaEnd &&
    m_zeroAreaEnd <= m_end;
  bool dirtyOk =
    m_start >= m_data->m_dirtyStart &&
    m_end <= m_data->m_dirtyEnd;
  bool internalSizeOk = m_end - (m_zeroAreaEnd - m_zeroAreaStart) <= m_data->m_size &&
    m_start <= m_data->m_size &&
    m_zeroAreaStart <= m_data->m_size;

  bool ok = m_data->m_count > 0 && offsetsOk && dirtyOk && internalSizeOk;
  if (!ok)
    {
      LOG_INTERNAL_STATE ("check " << this <<
                          ", " << (offsetsOk ? "true" : "false") <<
                          ", " << (dirtyOk ? "true" : "false") <<
                          ", " << (internalSizeOk ? "true" : "false") << " ");
    }
  return ok;
#else
  return true;
#endif
}

void
Buffer::Initialize (uint32_t zeroSize)
{
  NS_LOG_FUNCTION (this << zeroSize);
  m_data = Buffer::Create (0);
  m_start = std::min (m_data->m_size, g_recommendedStart);
  m_maxZeroAreaStart = m_start;
  m_zeroAreaStart = m_start;
  m_zeroAreaEnd = m_zeroAreaStart + zeroSize;
  m_end = m_zeroAreaEnd;
  m_data->m_dirtyStart = m_start;
  m_data->m_dirtyEnd = m_end;
  NS_ASSERT (CheckInternalState ());
}

Buffer&
Buffer::operator= (const Buffer& o)
{
  NS_ASSERT (CheckInternalState ());
  if (m_data != o.m_data)
    {
      // not assignment to self.
<<<<<<< HEAD
      if (m_data->m_count-- == 1) 
=======
      m_data->m_count--;
      if (m_data->m_count == 0)
>>>>>>> ebb59691
        {
          Recycle (m_data);
        }
      m_data = o.m_data;
      m_data->m_count++;
    }
  g_recommendedStart = std::max (g_recommendedStart, m_maxZeroAreaStart);
  m_maxZeroAreaStart = o.m_maxZeroAreaStart;
  m_zeroAreaStart = o.m_zeroAreaStart;
  m_zeroAreaEnd = o.m_zeroAreaEnd;
  m_start = o.m_start;
  m_end = o.m_end;
  NS_ASSERT (CheckInternalState ());
  return *this;
}

Buffer::~Buffer ()
{
  NS_LOG_FUNCTION (this);
  NS_ASSERT (CheckInternalState ());
  g_recommendedStart = std::max (g_recommendedStart, m_maxZeroAreaStart);
<<<<<<< HEAD
  if (m_data->m_count-- == 1) 
=======
  m_data->m_count--;
  if (m_data->m_count == 0)
>>>>>>> ebb59691
    {
      Recycle (m_data);
    }
}

uint32_t
Buffer::GetInternalSize () const
{
  NS_LOG_FUNCTION (this);
  return m_zeroAreaStart - m_start + m_end - m_zeroAreaEnd;
}
uint32_t
Buffer::GetInternalEnd () const
{
  NS_LOG_FUNCTION (this);
  return m_end - (m_zeroAreaEnd - m_zeroAreaStart);
}

void
Buffer::AddAtStart (uint32_t start)
{
  NS_LOG_FUNCTION (this << start);
  NS_ASSERT (CheckInternalState ());
  bool isDirty = m_data->m_count > 1 && m_start > m_data->m_dirtyStart;
  if (m_start >= start && !isDirty)
    {
      /* enough space in the buffer and not dirty.
       * To add: |..|
       * Before: |*****---------***|
       * After:  |***..---------***|
       */
      NS_ASSERT (m_data->m_count == 1 || m_start == m_data->m_dirtyStart);
      m_start -= start;
      // update dirty area
      m_data->m_dirtyStart = m_start;
    }
  else
    {
      uint32_t newSize = GetInternalSize () + start;
      struct Buffer::Data *newData = Buffer::Create (newSize);
      memcpy (newData->m_data + start, m_data->m_data + m_start, GetInternalSize ());
      if (m_data->m_count-- == 1) 
        {
          Buffer::Recycle (m_data);
        }
      m_data = newData;

      int32_t delta = start - m_start;
      m_start += delta;
      m_zeroAreaStart += delta;
      m_zeroAreaEnd += delta;
      m_end += delta;
      m_start -= start;

      // update dirty area
      m_data->m_dirtyStart = m_start;
      m_data->m_dirtyEnd = m_end;
    }
  m_maxZeroAreaStart = std::max (m_maxZeroAreaStart, m_zeroAreaStart);
  LOG_INTERNAL_STATE ("add start=" << start << ", ");
  NS_ASSERT (CheckInternalState ());
}
void
Buffer::AddAtEnd (uint32_t end)
{
  NS_LOG_FUNCTION (this << end);
  NS_ASSERT (CheckInternalState ());
  bool isDirty = m_data->m_count > 1 && m_end < m_data->m_dirtyEnd;
  if (GetInternalEnd () + end <= m_data->m_size && !isDirty)
    {
      /* enough space in buffer and not dirty
       * Add:    |...|
       * Before: |**----*****|
       * After:  |**----...**|
       */
      NS_ASSERT (m_data->m_count == 1 || m_end == m_data->m_dirtyEnd);
      m_end += end;
      // update dirty area.
      m_data->m_dirtyEnd = m_end;
    }
  else
    {
      uint32_t newSize = GetInternalSize () + end;
      struct Buffer::Data *newData = Buffer::Create (newSize);
      memcpy (newData->m_data, m_data->m_data + m_start, GetInternalSize ());
<<<<<<< HEAD
      if (m_data->m_count-- == 1) 
=======
      m_data->m_count--;
      if (m_data->m_count == 0)
>>>>>>> ebb59691
        {
          Buffer::Recycle (m_data);
        }
      m_data = newData;

      int32_t delta = -m_start;
      m_zeroAreaStart += delta;
      m_zeroAreaEnd += delta;
      m_end += delta;
      m_start += delta;
      m_end += end;

      // update dirty area
      m_data->m_dirtyStart = m_start;
      m_data->m_dirtyEnd = m_end;
    }
  m_maxZeroAreaStart = std::max (m_maxZeroAreaStart, m_zeroAreaStart);
  LOG_INTERNAL_STATE ("add end=" << end << ", ");
  NS_ASSERT (CheckInternalState ());
}

void
Buffer::AddAtEnd (const Buffer &o)
{
  NS_LOG_FUNCTION (this << &o);

  if (m_data->m_count == 1 &&
      (m_end == m_zeroAreaEnd || m_zeroAreaStart == m_zeroAreaEnd) &&
      m_end == m_data->m_dirtyEnd &&
      o.m_start == o.m_zeroAreaStart &&
      o.m_zeroAreaEnd - o.m_zeroAreaStart > 0)
    {
      /**
       * This is an optimization which kicks in when
       * we attempt to aggregate two buffers which contain
       * adjacent zero areas.
       */
      if (m_zeroAreaStart == m_zeroAreaEnd)
        {
          m_zeroAreaStart = m_end;
        }
      uint32_t zeroSize = o.m_zeroAreaEnd - o.m_zeroAreaStart;
      m_zeroAreaEnd = m_end + zeroSize;
      m_end = m_zeroAreaEnd;
      m_data->m_dirtyEnd = m_zeroAreaEnd;
      uint32_t endData = o.m_end - o.m_zeroAreaEnd;
      AddAtEnd (endData);
      Buffer::Iterator dst = End ();
      dst.Prev (endData);
      Buffer::Iterator src = o.End ();
      src.Prev (endData);
      dst.Write (src, o.End ());
      NS_ASSERT (CheckInternalState ());
      return;
    }

  *this = CreateFullCopy ();
  AddAtEnd (o.GetSize ());
  Buffer::Iterator destStart = End ();
  destStart.Prev (o.GetSize ());
  destStart.Write (o.Begin (), o.End ());
  NS_ASSERT (CheckInternalState ());
}

void
Buffer::RemoveAtStart (uint32_t start)
{
  NS_LOG_FUNCTION (this << start);
  NS_ASSERT (CheckInternalState ());
  uint32_t newStart = m_start + start;
  if (newStart <= m_zeroAreaStart)
    {
      /* only remove start of buffer
       */
      m_start = newStart;
    }
  else if (newStart <= m_zeroAreaEnd)
    {
      /* remove start of buffer _and_ start of zero area
       */
      uint32_t delta = newStart - m_zeroAreaStart;
      m_start = m_zeroAreaStart;
      m_zeroAreaEnd -= delta;
      m_end -= delta;
    }
  else if (newStart <= m_end)
    {
      /* remove start of buffer, complete zero area, and part
       * of end of buffer
       */
      NS_ASSERT (m_end >= start);
      uint32_t zeroSize = m_zeroAreaEnd - m_zeroAreaStart;
      m_start = newStart - zeroSize;
      m_end -= zeroSize;
      m_zeroAreaStart = m_start;
      m_zeroAreaEnd = m_start;
    }
  else
    {
      /* remove all buffer */
      m_end -= m_zeroAreaEnd - m_zeroAreaStart;
      m_start = m_end;
      m_zeroAreaEnd = m_end;
      m_zeroAreaStart = m_end;
    }
  m_maxZeroAreaStart = std::max (m_maxZeroAreaStart, m_zeroAreaStart);
  LOG_INTERNAL_STATE ("rem start=" << start << ", ");
  NS_ASSERT (CheckInternalState ());
}
void
Buffer::RemoveAtEnd (uint32_t end)
{
  NS_LOG_FUNCTION (this << end);
  NS_ASSERT (CheckInternalState ());
  uint32_t newEnd = m_end - std::min (end, m_end - m_start);
  if (newEnd > m_zeroAreaEnd)
    {
      /* remove part of end of buffer */
      m_end = newEnd;
    }
  else if (newEnd > m_zeroAreaStart)
    {
      /* remove end of buffer, part of zero area */
      m_end = newEnd;
      m_zeroAreaEnd = newEnd;
    }
  else if (newEnd > m_start)
    {
      /* remove end of buffer, zero area, part of start of buffer */
      m_end = newEnd;
      m_zeroAreaEnd = newEnd;
      m_zeroAreaStart = newEnd;
    }
  else
    {
      /* remove all buffer */
      m_end = m_start;
      m_zeroAreaEnd = m_start;
      m_zeroAreaStart = m_start;
    }
  m_maxZeroAreaStart = std::max (m_maxZeroAreaStart, m_zeroAreaStart);
  LOG_INTERNAL_STATE ("rem end=" << end << ", ");
  NS_ASSERT (CheckInternalState ());
}

Buffer
Buffer::CreateFragment (uint32_t start, uint32_t length) const
{
  NS_LOG_FUNCTION (this << start << length);
  NS_ASSERT (CheckInternalState ());
  Buffer tmp = *this;
  tmp.RemoveAtStart (start);
  tmp.RemoveAtEnd (GetSize () - (start + length));
  NS_ASSERT (CheckInternalState ());
  return tmp;
}

Buffer
Buffer::CreateFullCopy () const
{
  NS_LOG_FUNCTION (this);
  NS_ASSERT (CheckInternalState ());
  if (m_zeroAreaEnd - m_zeroAreaStart != 0)
    {
      Buffer tmp;
      tmp.AddAtStart (m_zeroAreaEnd - m_zeroAreaStart);
      tmp.Begin ().WriteU8 (0, m_zeroAreaEnd - m_zeroAreaStart);
      uint32_t dataStart = m_zeroAreaStart - m_start;
      tmp.AddAtStart (dataStart);
      tmp.Begin ().Write (m_data->m_data+m_start, dataStart);
      uint32_t dataEnd = m_end - m_zeroAreaEnd;
      tmp.AddAtEnd (dataEnd);
      Buffer::Iterator i = tmp.End ();
      i.Prev (dataEnd);
      i.Write (m_data->m_data+m_zeroAreaStart,dataEnd);
      NS_ASSERT (tmp.CheckInternalState ());
      return tmp;
    }
  NS_ASSERT (CheckInternalState ());
  return *this;
}

uint32_t
Buffer::GetSerializedSize () const
{
  NS_LOG_FUNCTION (this);
  uint32_t dataStart = (m_zeroAreaStart - m_start + 3) & (~0x3);
  uint32_t dataEnd = (m_end - m_zeroAreaEnd + 3) & (~0x3);

  // total size 4-bytes for dataStart length
  // + X number of bytes for dataStart
  // + 4-bytes for dataEnd length
  // + X number of bytes for dataEnd
  uint32_t sz = sizeof (uint32_t)
    + sizeof (uint32_t)
    + dataStart
    + sizeof (uint32_t)
    + dataEnd;

  return sz;
}

uint32_t
Buffer::Serialize (uint8_t* buffer, uint32_t maxSize) const
{
  NS_LOG_FUNCTION (this << &buffer << maxSize);
  uint32_t* p = reinterpret_cast<uint32_t *> (buffer);
  uint32_t size = 0;

  // Add the zero data length
  if (size + 4 <= maxSize)
    {
      size += 4;
      *p++ = m_zeroAreaEnd - m_zeroAreaStart;
    }
  else
    {
      return 0;
    }

  // Add the length of actual start data
  uint32_t dataStartLength = m_zeroAreaStart - m_start;
  if (size + 4 <= maxSize)
    {
      size += 4;
      *p++ = dataStartLength;
    }
  else
    {
      return 0;
    }

  // Add the actual data
  if (size + ((dataStartLength + 3) & (~3))  <= maxSize)
    {
      size += (dataStartLength + 3) & (~3);
      memcpy (p, m_data->m_data + m_start, dataStartLength);
      p += (((dataStartLength + 3) & (~3))/4); // Advance p, insuring 4 byte boundary
    }
  else
    {
      return 0;
    }

  // Add the length of the actual end data
  uint32_t dataEndLength = m_end - m_zeroAreaEnd;
  if (size + 4 <= maxSize)
    {
      size += 4;
      *p++ = dataEndLength;
    }
  else
    {
      return 0;
    }

  // Add the actual data
  if (size + ((dataEndLength + 3) & (~3)) <= maxSize)
    {
      // The following line is unnecessary.
      // size += (dataEndLength + 3) & (~3);
      memcpy (p, m_data->m_data+m_zeroAreaStart, dataEndLength);
      // The following line is unnecessary.
      // p += (((dataEndLength + 3) & (~3))/4); // Advance p, insuring 4 byte boundary
    }
  else
    {
      return 0;
    }

  // Serialized everything successfully
  return 1;
}

uint32_t
Buffer::Deserialize (const uint8_t *buffer, uint32_t size)
{
  NS_LOG_FUNCTION (this << &buffer << size);
  const uint32_t* p = reinterpret_cast<const uint32_t *> (buffer);
  uint32_t sizeCheck = size-4;

  NS_ASSERT (sizeCheck >= 4);
  uint32_t zeroDataLength = *p++;
  sizeCheck -= 4;

  // Create zero bytes
  Initialize (zeroDataLength);

  // Add start data
  NS_ASSERT (sizeCheck >= 4);
  uint32_t dataStartLength = *p++;
  sizeCheck -= 4;
  AddAtStart (dataStartLength);

  NS_ASSERT (sizeCheck >= dataStartLength);
  Begin ().Write (reinterpret_cast<uint8_t *> (const_cast<uint32_t *> (p)), dataStartLength);
  p += (((dataStartLength+3)&(~3))/4); // Advance p, insuring 4 byte boundary
  sizeCheck -= ((dataStartLength+3)&(~3));

  // Add end data
  NS_ASSERT (sizeCheck >= 4);
  uint32_t dataEndLength = *p++;
  sizeCheck -= 4;
  AddAtEnd (dataEndLength);

  NS_ASSERT (sizeCheck >= dataEndLength);
  Buffer::Iterator tmp = End ();
  tmp.Prev (dataEndLength);
  tmp.Write (reinterpret_cast<uint8_t *> (const_cast<uint32_t *> (p)), dataEndLength);
  // The following line is unnecessary.
  // p += (((dataEndLength+3)&(~3))/4); // Advance p, insuring 4 byte boundary
  sizeCheck -= ((dataEndLength+3)&(~3));

  NS_ASSERT (sizeCheck == 0);
  // return zero if buffer did not
  // contain a complete message
  return (sizeCheck != 0) ? 0 : 1;
}


void
Buffer::TransformIntoRealBuffer () const
{
  NS_LOG_FUNCTION (this);
  NS_ASSERT (CheckInternalState ());
  Buffer tmp = CreateFullCopy ();
  *const_cast<Buffer *> (this) = tmp;
  NS_ASSERT (CheckInternalState ());
}

const uint8_t*
Buffer::PeekData () const
{
  NS_LOG_FUNCTION (this);
  NS_ASSERT (CheckInternalState ());
  TransformIntoRealBuffer ();
  NS_ASSERT (CheckInternalState ());
  return m_data->m_data + m_start;
}

void
Buffer::CopyData (std::ostream *os, uint32_t size) const
{
  NS_LOG_FUNCTION (this << &os << size);
  if (size > 0)
    {
      uint32_t tmpsize = std::min (m_zeroAreaStart-m_start, size);
      os->write ((const char*)(m_data->m_data + m_start), tmpsize);
      if (size > tmpsize)
        {
          size -= m_zeroAreaStart-m_start;
          tmpsize = std::min (m_zeroAreaEnd - m_zeroAreaStart, size);
          uint32_t left = tmpsize;
          while (left > 0)
            {
              uint32_t toWrite = std::min (left, g_zeroes.size);
              os->write (g_zeroes.buffer, toWrite);
              left -= toWrite;
            }
          if (size > tmpsize)
            {
              size -= tmpsize;
              tmpsize = std::min (m_end - m_zeroAreaEnd, size);
              os->write ((const char*)(m_data->m_data + m_zeroAreaStart), tmpsize);
            }
        }
    }
}

uint32_t
Buffer::CopyData (uint8_t *buffer, uint32_t size) const
{
  NS_LOG_FUNCTION (this << &buffer << size);
  uint32_t originalSize = size;
  if (size > 0)
    {
      uint32_t tmpsize = std::min (m_zeroAreaStart-m_start, size);
      memcpy (buffer, (const char*)(m_data->m_data + m_start), tmpsize);
      buffer += tmpsize;
      size -= tmpsize;
      if (size > 0)
        {
          tmpsize = std::min (m_zeroAreaEnd - m_zeroAreaStart, size);
          uint32_t left = tmpsize;
          while (left > 0)
            {
              uint32_t toWrite = std::min (left, g_zeroes.size);
              memcpy (buffer, g_zeroes.buffer, toWrite);
              left -= toWrite;
              buffer += toWrite;
            }
          size -= tmpsize;
          if (size > 0)
            {
              tmpsize = std::min (m_end - m_zeroAreaEnd, size);
              memcpy (buffer, (const char*)(m_data->m_data + m_zeroAreaStart), tmpsize);
              size -= tmpsize;
            }
        }
    }
  return originalSize - size;
}

/******************************************************
 *            The buffer iterator below.
 ******************************************************/

uint32_t
Buffer::Iterator::GetDistanceFrom (const Iterator& o) const
{
  NS_LOG_FUNCTION (this << &o);
  NS_ASSERT (m_data == o.m_data);
  int32_t diff = m_current - o.m_current;
  if (diff < 0)
    {
      return -diff;
    }
  else
    {
      return diff;
    }
}

bool
Buffer::Iterator::IsEnd () const
{
  NS_LOG_FUNCTION (this);
  return m_current == m_dataEnd;
}
bool
Buffer::Iterator::IsStart () const
{
  NS_LOG_FUNCTION (this);
  return m_current == m_dataStart;
}

bool
Buffer::Iterator::CheckNoZero (uint32_t start, uint32_t end) const
{
  NS_LOG_FUNCTION (this << &start << &end);
  return !(start < m_dataStart ||
           end > m_dataEnd ||
           (end > m_zeroStart && start < m_zeroEnd && m_zeroEnd != m_zeroStart && start != end)
           );
}
bool
Buffer::Iterator::Check (uint32_t i) const
{
  NS_LOG_FUNCTION (this << &i);
  return i >= m_dataStart &&
         !(i >= m_zeroStart && i < m_zeroEnd) &&
         i <= m_dataEnd;
}


void
Buffer::Iterator::Write (Iterator start, Iterator end)
{
  NS_LOG_FUNCTION (this << &start << &end);
  NS_ASSERT (start.m_data == end.m_data);
  NS_ASSERT (start.m_current <= end.m_current);
  NS_ASSERT (start.m_zeroStart == end.m_zeroStart);
  NS_ASSERT (start.m_zeroEnd == end.m_zeroEnd);
  NS_ASSERT (m_data != start.m_data);
  uint32_t size = end.m_current - start.m_current;
  NS_ASSERT_MSG (CheckNoZero (m_current, m_current + size),
                 GetWriteErrorMessage ());
  if (start.m_current <= start.m_zeroStart)
    {
      uint32_t toCopy = std::min (size, start.m_zeroStart - start.m_current);
      memcpy (&m_data[m_current], &start.m_data[start.m_current], toCopy);
      start.m_current += toCopy;
      m_current += toCopy;
      size -= toCopy;
    }
  if (start.m_current <= start.m_zeroEnd)
    {
      uint32_t toCopy = std::min (size, start.m_zeroEnd - start.m_current);
      memset (&m_data[m_current], 0, toCopy);
      start.m_current += toCopy;
      m_current += toCopy;
      size -= toCopy;
    }
  uint32_t toCopy = std::min (size, start.m_dataEnd - start.m_current);
  uint8_t *from = &start.m_data[start.m_current - (start.m_zeroEnd-start.m_zeroStart)];
  uint8_t *to = &m_data[m_current];
  memcpy (to, from, toCopy);
  m_current += toCopy;
}

void
Buffer::Iterator::WriteU16 (uint16_t data)
{
  NS_LOG_FUNCTION (this << data);
  WriteU8 (data & 0xff);
  data >>= 8;
  WriteU8 (data & 0xff);
}
void
Buffer::Iterator::WriteU32 (uint32_t data)
{
  NS_LOG_FUNCTION (this << data);
  WriteU8 (data & 0xff);
  data >>= 8;
  WriteU8 (data & 0xff);
  data >>= 8;
  WriteU8 (data & 0xff);
  data >>= 8;
  WriteU8 (data & 0xff);
}
void
Buffer::Iterator::WriteU64 (uint64_t data)
{
  NS_LOG_FUNCTION (this << data);
  WriteU8 (data & 0xff);
  data >>= 8;
  WriteU8 (data & 0xff);
  data >>= 8;
  WriteU8 (data & 0xff);
  data >>= 8;
  WriteU8 (data & 0xff);
  data >>= 8;
  WriteU8 (data & 0xff);
  data >>= 8;
  WriteU8 (data & 0xff);
  data >>= 8;
  WriteU8 (data & 0xff);
  data >>= 8;
  WriteU8 (data & 0xff);
}
void
Buffer::Iterator::WriteHtolsbU16 (uint16_t data)
{
  NS_LOG_FUNCTION (this << data);
  WriteU8 ((data >> 0) & 0xff);
  WriteU8 ((data >> 8) & 0xff);
}
void
Buffer::Iterator::WriteHtolsbU32 (uint32_t data)
{
  NS_LOG_FUNCTION (this << data);
  WriteU8 ((data >> 0) & 0xff);
  WriteU8 ((data >> 8) & 0xff);
  WriteU8 ((data >> 16) & 0xff);
  WriteU8 ((data >> 24) & 0xff);
}
void
Buffer::Iterator::WriteHtolsbU64 (uint64_t data)
{
  NS_LOG_FUNCTION (this << data);
  WriteU8 ((data >> 0) & 0xff);
  WriteU8 ((data >> 8) & 0xff);
  WriteU8 ((data >> 16) & 0xff);
  WriteU8 ((data >> 24) & 0xff);
  WriteU8 ((data >> 32) & 0xff);
  WriteU8 ((data >> 40) & 0xff);
  WriteU8 ((data >> 48) & 0xff);
  WriteU8 ((data >> 56) & 0xff);
}

void
Buffer::Iterator::WriteHtonU64 (uint64_t data)
{
  NS_LOG_FUNCTION (this << data);
  WriteU8 ((data >> 56) & 0xff);
  WriteU8 ((data >> 48) & 0xff);
  WriteU8 ((data >> 40) & 0xff);
  WriteU8 ((data >> 32) & 0xff);
  WriteU8 ((data >> 24) & 0xff);
  WriteU8 ((data >> 16) & 0xff);
  WriteU8 ((data >> 8) & 0xff);
  WriteU8 ((data >> 0) & 0xff);
}

void
Buffer::Iterator::Write (const uint8_t* buffer, uint32_t size)
{
  NS_LOG_FUNCTION (this << &buffer << size);
  NS_ASSERT_MSG (CheckNoZero (m_current, size),
                 GetWriteErrorMessage ());
  uint8_t *to;
  if (m_current <= m_zeroStart)
    {
      to = &m_data[m_current];
    }
  else
    {
      to = &m_data[m_current - (m_zeroEnd - m_zeroStart)];
    }
  memcpy (to, buffer, size);
  m_current += size;
}

uint32_t
Buffer::Iterator::ReadU32 ()
{
  NS_LOG_FUNCTION (this);
  uint8_t byte0 = ReadU8 ();
  uint8_t byte1 = ReadU8 ();
  uint8_t byte2 = ReadU8 ();
  uint8_t byte3 = ReadU8 ();
  uint32_t data = byte3;
  data <<= 8;
  data |= byte2;
  data <<= 8;
  data |= byte1;
  data <<= 8;
  data |= byte0;
  return data;
}
uint64_t
Buffer::Iterator::ReadU64 ()
{
  NS_LOG_FUNCTION (this);
  uint8_t byte0 = ReadU8 ();
  uint8_t byte1 = ReadU8 ();
  uint8_t byte2 = ReadU8 ();
  uint8_t byte3 = ReadU8 ();
  uint8_t byte4 = ReadU8 ();
  uint8_t byte5 = ReadU8 ();
  uint8_t byte6 = ReadU8 ();
  uint8_t byte7 = ReadU8 ();
  uint64_t data = byte7;
  data <<= 8;
  data |= byte6;
  data <<= 8;
  data |= byte5;
  data <<= 8;
  data |= byte4;
  data <<= 8;
  data |= byte3;
  data <<= 8;
  data |= byte2;
  data <<= 8;
  data |= byte1;
  data <<= 8;
  data |= byte0;

  return data;
}
uint16_t
Buffer::Iterator::SlowReadNtohU16 ()
{
  NS_LOG_FUNCTION (this);
  uint16_t retval = 0;
  retval |= ReadU8 ();
  retval <<= 8;
  retval |= ReadU8 ();
  return retval;
}
uint32_t
Buffer::Iterator::SlowReadNtohU32 ()
{
  NS_LOG_FUNCTION (this);
  uint32_t retval = 0;
  retval |= ReadU8 ();
  retval <<= 8;
  retval |= ReadU8 ();
  retval <<= 8;
  retval |= ReadU8 ();
  retval <<= 8;
  retval |= ReadU8 ();
  return retval;
}
uint64_t
Buffer::Iterator::ReadNtohU64 ()
{
  NS_LOG_FUNCTION (this);
  uint64_t retval = 0;
  retval |= ReadU8 ();
  retval <<= 8;
  retval |= ReadU8 ();
  retval <<= 8;
  retval |= ReadU8 ();
  retval <<= 8;
  retval |= ReadU8 ();
  retval <<= 8;
  retval |= ReadU8 ();
  retval <<= 8;
  retval |= ReadU8 ();
  retval <<= 8;
  retval |= ReadU8 ();
  retval <<= 8;
  retval |= ReadU8 ();
  return retval;
}
uint16_t
Buffer::Iterator::ReadLsbtohU16 ()
{
  NS_LOG_FUNCTION (this);
  uint8_t byte0 = ReadU8 ();
  uint8_t byte1 = ReadU8 ();
  uint16_t data = byte1;
  data <<= 8;
  data |= byte0;
  return data;
}
uint32_t
Buffer::Iterator::ReadLsbtohU32 ()
{
  NS_LOG_FUNCTION (this);
  uint8_t byte0 = ReadU8 ();
  uint8_t byte1 = ReadU8 ();
  uint8_t byte2 = ReadU8 ();
  uint8_t byte3 = ReadU8 ();
  uint32_t data = byte3;
  data <<= 8;
  data |= byte2;
  data <<= 8;
  data |= byte1;
  data <<= 8;
  data |= byte0;
  return data;
}
uint64_t
Buffer::Iterator::ReadLsbtohU64 ()
{
  NS_LOG_FUNCTION (this);
  uint8_t byte0 = ReadU8 ();
  uint8_t byte1 = ReadU8 ();
  uint8_t byte2 = ReadU8 ();
  uint8_t byte3 = ReadU8 ();
  uint8_t byte4 = ReadU8 ();
  uint8_t byte5 = ReadU8 ();
  uint8_t byte6 = ReadU8 ();
  uint8_t byte7 = ReadU8 ();
  uint64_t data = byte7;
  data <<= 8;
  data |= byte6;
  data <<= 8;
  data |= byte5;
  data <<= 8;
  data |= byte4;
  data <<= 8;
  data |= byte3;
  data <<= 8;
  data |= byte2;
  data <<= 8;
  data |= byte1;
  data <<= 8;
  data |= byte0;

  return data;
}
void
Buffer::Iterator::Read (uint8_t *buffer, uint32_t size)
{
  NS_LOG_FUNCTION (this << &buffer << size);
  for (uint32_t i = 0; i < size; i++)
    {
      buffer[i] = ReadU8 ();
    }
}

uint16_t
Buffer::Iterator::CalculateIpChecksum (uint16_t size)
{
  NS_LOG_FUNCTION (this << size);
  return CalculateIpChecksum (size, 0);
}

uint16_t
Buffer::Iterator::CalculateIpChecksum (uint16_t size, uint32_t initialChecksum)
{
  NS_LOG_FUNCTION (this << size << initialChecksum);
  /* see RFC 1071 to understand this code. */
  uint32_t sum = initialChecksum;

  for (int j = 0; j < size / 2; j++)
    {
      sum += ReadU16 ();
    }

  if (size & 1)
    {
      sum += ReadU8 ();
    }

  while (sum >> 16)
    {
      sum = (sum & 0xffff) + (sum >> 16);
    }
  return ~sum;
}

uint32_t
Buffer::Iterator::GetSize () const
{
  NS_LOG_FUNCTION (this);
  return m_dataEnd - m_dataStart;
}

uint32_t
Buffer::Iterator::GetRemainingSize () const
{
  NS_LOG_FUNCTION (this);
  return m_dataEnd - m_current;
}


std::string
Buffer::Iterator::GetReadErrorMessage () const
{
  NS_LOG_FUNCTION (this);
  std::string str = "You have attempted to read beyond the bounds of the "
    "available buffer space. This usually indicates that a "
    "Header::Deserialize or Trailer::Deserialize method "
    "is trying to read data which was not written by "
    "a Header::Serialize or Trailer::Serialize method. "
    "In short: check the code of your Serialize and Deserialize "
    "methods.";
  return str;
}
std::string
Buffer::Iterator::GetWriteErrorMessage () const
{
  NS_LOG_FUNCTION (this);
  std::string str;
  if (m_current < m_dataStart)
    {
      str = "You have attempted to write before the start of the available "
        "buffer space. This usually indicates that Trailer::GetSerializedSize "
        "returned a size which is too small compared to what Trailer::Serialize "
        "is actually using.";
    }
  else if (m_current >= m_dataEnd)
    {
      str = "You have attempted to write after the end of the available "
        "buffer space. This usually indicates that Header::GetSerializedSize "
        "returned a size which is too small compared to what Header::Serialize "
        "is actually using.";
    }
  else
    {
      NS_ASSERT (m_current >= m_zeroStart && m_current < m_zeroEnd);
      str = "You have attempted to write inside the payload area of the "
        "buffer. This usually indicates that your Serialize method uses more "
        "buffer space than what your GetSerialized method returned.";
    }
  return str;
}


} // namespace ns3

<|MERGE_RESOLUTION|>--- conflicted
+++ resolved
@@ -265,12 +265,7 @@
   if (m_data != o.m_data)
     {
       // not assignment to self.
-<<<<<<< HEAD
       if (m_data->m_count-- == 1) 
-=======
-      m_data->m_count--;
-      if (m_data->m_count == 0)
->>>>>>> ebb59691
         {
           Recycle (m_data);
         }
@@ -292,12 +287,7 @@
   NS_LOG_FUNCTION (this);
   NS_ASSERT (CheckInternalState ());
   g_recommendedStart = std::max (g_recommendedStart, m_maxZeroAreaStart);
-<<<<<<< HEAD
   if (m_data->m_count-- == 1) 
-=======
-  m_data->m_count--;
-  if (m_data->m_count == 0)
->>>>>>> ebb59691
     {
       Recycle (m_data);
     }
@@ -383,12 +373,7 @@
       uint32_t newSize = GetInternalSize () + end;
       struct Buffer::Data *newData = Buffer::Create (newSize);
       memcpy (newData->m_data, m_data->m_data + m_start, GetInternalSize ());
-<<<<<<< HEAD
       if (m_data->m_count-- == 1) 
-=======
-      m_data->m_count--;
-      if (m_data->m_count == 0)
->>>>>>> ebb59691
         {
           Buffer::Recycle (m_data);
         }
