--- conflicted
+++ resolved
@@ -19,10 +19,7 @@
  */
 #include "byte-tag-list.h"
 
-<<<<<<< HEAD
 #include "ns3/atomic-counter.h"
-=======
->>>>>>> e25ff966
 #include "ns3/log.h"
 
 #include <cstring>
@@ -50,17 +47,12 @@
  */
 struct ByteTagListData
 {
-<<<<<<< HEAD
-    uint32_t size; //!< size of the data
+    uint32_t size;   //!< size of the data
 #ifdef NS3_MTP
     AtomicCounter count;
 #else
-    uint32_t count; //!< use counter (for smart deallocation)
+    uint32_t count;  //!< use counter (for smart deallocation)
 #endif
-=======
-    uint32_t size;   //!< size of the data
-    uint32_t count;  //!< use counter (for smart deallocation)
->>>>>>> e25ff966
     uint32_t dirty;  //!< number of bytes actually in use
     uint8_t data[4]; //!< data
 };
@@ -440,17 +432,11 @@
     {
         return;
     }
-<<<<<<< HEAD
     if (data->count-- == 0)
     {
 #ifdef NS3_MTP
         std::atomic_thread_fence(std::memory_order_acquire);
 #endif
-=======
-    data->count--;
-    if (data->count == 0)
-    {
->>>>>>> e25ff966
         uint8_t* buffer = (uint8_t*)data;
         delete[] buffer;
     }
