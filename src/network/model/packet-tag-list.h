/*
 * Copyright (c) 2006 INRIA
 *
 * This program is free software; you can redistribute it and/or modify
 * it under the terms of the GNU General Public License version 2 as
 * published by the Free Software Foundation;
 *
 * This program is distributed in the hope that it will be useful,
 * but WITHOUT ANY WARRANTY; without even the implied warranty of
 * MERCHANTABILITY or FITNESS FOR A PARTICULAR PURPOSE.  See the
 * GNU General Public License for more details.
 *
 * You should have received a copy of the GNU General Public License
 * along with this program; if not, write to the Free Software
 * Foundation, Inc., 59 Temple Place, Suite 330, Boston, MA  02111-1307  USA
 *
 * Author: Mathieu Lacage <mathieu.lacage@sophia.inria.fr>
 */
#ifndef PACKET_TAG_LIST_H
#define PACKET_TAG_LIST_H

/**
\file   packet-tag-list.h
\brief  Defines a linked list of Packet tags, including copy-on-write semantics.
*/

#include "ns3/atomic-counter.h"
#include "ns3/type-id.h"

#include <ostream>
#include <stdint.h>

namespace ns3
{

class Tag;

/**
 * \ingroup packet
 *
 * \brief List of the packet tags stored in a packet.
 *
 * This class is mostly private to the Packet implementation and users
 * should never have to access it directly.
 *
 * \internal
 *
 * The implementation of this class is a bit tricky.  Refer to this
 * diagram in the discussion that follows.
 *
 * \dot
 *    digraph {
 *        rankdir = "LR";
 *        clusterrank = local;
 *        node [ shape = record, fontname="FreeSans", fontsize="10" ];
 *        oth  [ label="<l> Other branch | <n> next | <c> ..." ];
 *        PTL1 [ label="<l> PacketTagList A | <n> m_next" , shape=Mrecord];
 *        PTL2 [ label="<l> PacketTagList B | <n> m_next" , shape=Mrecord];
 *        oth:n  -> T7:l ;
 *        PTL2:n -> T6:l ;
 *        PTL1:n -> T5:l ;
 *        T1   [ label="<l> T1  | <n> next | <c> count = 1" ];
 *        T2   [ label="<l> T2  | <n> next | <c> count = 1" ];
 *        T3   [ label="<l> T3  | <n> next | <c> count = 2" ];
 *        T4   [ label="<l> T4  | <n> next | <c> count = 1" ];
 *        T5   [ label="<l> T5  | <n> next | <c> count = 2" ];
 *        T6   [ label="<l> T6  | <n> next | <c> count = 1" ];
 *        T7   [ label="<l> T7  | <n> next | <c> count = 1" ];
 *        NULL [ label="0", shape = ellipse ];
 *        subgraph cluster_list {
 *          penwidth = 0;
 *          T6:n -> T5:l ;
 *          T5:n -> T4:l ;
 *          T4:n -> T3:l ;
 *          T7:n -> T3:l ;
 *          T3:n -> T2:l ;
 *          T2:n -> T1:l ;
 *          T1:n -> NULL ;
 *        };
 *      }
 * \enddot
 *
 *   - Tags are stored in serialized form in a tree of TagData
 *     structures. (<tt>T1-T7</tt> in the diagram)
 *
 *   - Each TagData points (\c next pointers in the diagram)
 *     toward the root of the tree, which is a null pointer.
 *
 *   - \c count is the number of incoming pointers to this
 *     TagData.  Branch points, where branches merge or join, have
 *     <tt>count \> 1</tt> (\c T3, \c T5); successive links along
 *     a branch have <tt>count = 1</tt> (\c T1, \c T2, \c T4, \c T6, \c T7).
 *
 *   - Each PacketTagList points to a specific TagData,
 *     which is the most recent Tag added to the packet. (<tt>T5-T7</tt>)
 *
 *   - Conceptually, therefore, each Packet has a PacketTagList which
 *     points to a singly-linked list of TagData.
 *
 * \par <b> Copy-on-write </b> is implemented as follows:
 *
 *   - #Add prepends the new tag to the list (growing that branch of the tree,
 *     as \c T6). This is a constant time operation, and does not affect
 *     any other #PacketTagList's, hence this is a \c const function.
 *
 *   - Copy constructor (PacketTagList(const PacketTagList & o))
 *     and assignment (#operator=(const PacketTagList & o))
 *     simply join the tree at the same place as the original
 *     PacketTagList \c o, incrementing the \c count.
 *     For assignment, the old branch is deleted, up to
 *     the first branch point, which has its \c count decremented.
 *     (PacketTagList \c B started as a copy of PacketTagList \c A,
 *     before \c T6 was added to \c B).
 *
 *   - #Remove and #Replace are a little tricky, depending on where the
 *     target tag is found relative to the first branch point:
 *     - \e Target before <em> the first branch point: </em> \n
 *       The target is just dealt with in place (linked around and deleted,
 *       in the case of #Remove; rewritten in the case of #Replace).
 *     - \e Target at or after <em> the first branch point: </em> \n
 *       The portion of the list between the first branch and the target is
 *       shared. This portion is copied before the #Remove or #Replace is
 *       performed.
 */
class PacketTagList
{
  public:
    /**
     * Tree node for sharing serialized tags.
     *
     * See PacketTagList for a discussion of the data structure.
     *
     * \internal
     * Unfortunately this has to be public, because
     * PacketTagIterator::Item::GetTag() needs the data and size values.
     * The Item nested class can't be forward declared, so friending isn't
     * possible.
     *
     * We use placement new so we can allocate enough room for the Tag
     * type which will be serialized into data.  See Object::Aggregates
     * for a similar construction.
     */
    struct TagData
    {
<<<<<<< HEAD
        struct TagData* next; //!< Pointer to next in list
#ifdef NS3_MTP
        AtomicCounter count;
#else
        uint32_t count;       //!< Number of incoming links
#endif
        TypeId tid;           //!< Type of the tag serialized into #data
        uint32_t size;        //!< Size of the \c data buffer
        uint8_t data[1];      //!< Serialization buffer
=======
        TagData* next;   //!< Pointer to next in list
        uint32_t count;  //!< Number of incoming links
        TypeId tid;      //!< Type of the tag serialized into #data
        uint32_t size;   //!< Size of the \c data buffer
        uint8_t data[1]; //!< Serialization buffer
>>>>>>> 10b9bc1a
    };

    /**
     * Create a new PacketTagList.
     */
    inline PacketTagList();
    /**
     * Copy constructor
     *
     * \param [in] o The PacketTagList to copy.
     *
     * This makes a light-weight copy by #RemoveAll, then
     * pointing to the same \ref TagData as \pname{o}.
     */
    inline PacketTagList(const PacketTagList& o);
    /**
     * Assignment
     *
     * \param [in] o The PacketTagList to copy.
     * \returns the copied object
     *
     * This makes a light-weight copy by #RemoveAll, then
     * pointing to the same \ref TagData as \pname{o}.
     */
    inline PacketTagList& operator=(const PacketTagList& o);
    /**
     * Destructor
     *
     * #RemoveAll's the tags up to the first merge.
     */
    inline ~PacketTagList();

    /**
     * Add a tag to the head of this branch.
     *
     * \param [in] tag The tag to add
     */
    void Add(const Tag& tag) const;
    /**
     * Remove (the first instance of) tag from the list.
     *
     * \param [in,out] tag The tag type to remove.  If found,
     *          \pname{tag} is set to the value of the tag found.
     * \returns True if \pname{tag} is found, false otherwise.
     */
    bool Remove(Tag& tag);
    /**
     * Replace the value of a tag.
     *
     * \param [in] tag The tag type to replace.  To get the old
     *        value of the tag, use #Peek first.
     * \returns True if \pname{tag} is found, false otherwise.
     *        If \pname{tag} wasn't found, Add is performed instead (so
     *        the list is guaranteed to have the new tag value either way).
     */
    bool Replace(Tag& tag);
    /**
     * Find a tag and return its value.
     *
     * \param [in,out] tag The tag type to find.  If found,
     *          \pname{tag} is set to the value of the tag found.
     * \returns True if \pname{tag} is found, false otherwise.
     */
    bool Peek(Tag& tag) const;
    /**
     * Remove all tags from this list (up to the first merge).
     */
    inline void RemoveAll();
    /**
     * \returns pointer to head of tag list
     */
    const PacketTagList::TagData* Head() const;
    /**
     * Returns number of bytes required for packet serialization.
     *
     * \returns number of bytes required for packet serialization
     */
    uint32_t GetSerializedSize() const;
    /**
     * Serialize the tag list into a byte buffer.
     *
     * \param [in,out] buffer The byte buffer to which the tag list will be serialized
     * \param [in] maxSize Max The max size of the buffer for bounds checking
     *
     * \returns zero if complete tag list is not serialized
     */
    uint32_t Serialize(uint32_t* buffer, uint32_t maxSize) const;
    /**
     * Deserialize tag list from the provided buffer.
     *
     * \param [in] buffer The buffer to read from.
     * \param [in] size The number of bytes to deserialize.
     *
     * \returns zero if complete tag list is not deserialized
     */
    uint32_t Deserialize(const uint32_t* buffer, uint32_t size);

  private:
    /**
     * Allocate and construct a TagData struct, sizing the data area
     * large enough to serialize dataSize bytes from a Tag.
     *
     * \param [in] dataSize The serialized size of the Tag.
     * \returns The newly constructed TagData object.
     */
    static TagData* CreateTagData(size_t dataSize);

    /**
     * Typedef of method function pointer for copy-on-write operations
     *
     * \param [in] tag The tag type to operate on.
     * \param [in] preMerge True if \pname{tag} was found before the first merge,
     *             false otherwise.
     * \param [in] cur Pointer to the tag.
     * \param [in] prevNext Pointer to the struct TagData.next pointer
     *          pointing to \pname{cur}.
     * \returns True if operation successful, false otherwise
     */
    typedef bool (PacketTagList::*COWWriter)(Tag& tag,
                                             bool preMerge,
                                             TagData* cur,
                                             TagData** prevNext);
    /**
     * Traverse the list implementing copy-on-write, using \pname{Writer}.
     *
     * \param [in] tag The tag type to operate on.
     * \param [in] Writer The copy-on-write function to use.
     * \returns True if \pname{tag} found, false otherwise.
     */
    bool COWTraverse(Tag& tag, PacketTagList::COWWriter Writer);
    /**
     * Copy-on-write implementing Remove.
     *
     * \param [in] tag The target tag type to remove.
     * \param [in] preMerge True if \pname{tag} was found before the first merge,
     *             false otherwise.
     * \param [in] cur Pointer to the tag.
     * \param [in] prevNext Pointer to the struct TagData.next pointer
     *          pointing to \pname{cur}.
     * \returns True, since tag will definitely be removed.
     */
    bool RemoveWriter(Tag& tag, bool preMerge, TagData* cur, TagData** prevNext);
    /**
     * Copy-on-write implementing Replace
     *
     * \param [in] tag The target tag type to replace
     * \param [in] preMerge True if \pname{tag} was found before the first merge,
     *          false otherwise.
     * \param [in] cur Pointer to the tag
     * \param [in] prevNext Pointer to the struct TagData.next pointer
     *          pointing to \pname{cur}.
     * \returns True, since tag value will definitely be replaced.
     */
    bool ReplaceWriter(Tag& tag, bool preMerge, TagData* cur, TagData** prevNext);

    /**
     * Pointer to first \ref TagData on the list
     */
    TagData* m_next;
};

} // namespace ns3

/****************************************************
 *  Implementation of inline methods for performance
 ****************************************************/

namespace ns3
{

PacketTagList::PacketTagList()
    : m_next()
{
}

PacketTagList::PacketTagList(const PacketTagList& o)
    : m_next(o.m_next)
{
    if (m_next != nullptr)
    {
        m_next->count++;
    }
}

PacketTagList&
PacketTagList::operator=(const PacketTagList& o)
{
    // self assignment
    if (m_next == o.m_next)
    {
        return *this;
    }
    RemoveAll();
    m_next = o.m_next;
    if (m_next != nullptr)
    {
        m_next->count++;
    }
    return *this;
}

PacketTagList::~PacketTagList()
{
    RemoveAll();
}

void
PacketTagList::RemoveAll()
{
    TagData* prev = nullptr;
    for (TagData* cur = m_next; cur != nullptr; cur = cur->next)
    {
        if (cur->count-- > 1)
        {
            break;
        }
#ifdef NS3_MTP
        std::atomic_thread_fence(std::memory_order_acquire);
#endif
        if (prev != nullptr)
        {
            prev->~TagData();
            std::free(prev);
        }
        prev = cur;
    }
    if (prev != nullptr)
    {
        prev->~TagData();
        std::free(prev);
    }
    m_next = nullptr;
}

} // namespace ns3

#endif /* PACKET_TAG_LIST_H */<|MERGE_RESOLUTION|>--- conflicted
+++ resolved
@@ -142,23 +142,15 @@
      */
     struct TagData
     {
-<<<<<<< HEAD
-        struct TagData* next; //!< Pointer to next in list
+        TagData* next;   //!< Pointer to next in list
 #ifdef NS3_MTP
         AtomicCounter count;
 #else
-        uint32_t count;       //!< Number of incoming links
+        uint32_t count;  //!< Number of incoming links
 #endif
-        TypeId tid;           //!< Type of the tag serialized into #data
-        uint32_t size;        //!< Size of the \c data buffer
-        uint8_t data[1];      //!< Serialization buffer
-=======
-        TagData* next;   //!< Pointer to next in list
-        uint32_t count;  //!< Number of incoming links
         TypeId tid;      //!< Type of the tag serialized into #data
         uint32_t size;   //!< Size of the \c data buffer
         uint8_t data[1]; //!< Serialization buffer
->>>>>>> 10b9bc1a
     };
 
     /**
