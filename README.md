--- conflicted
+++ resolved
@@ -1,23 +1,11 @@
-# The Network Simulator, Version 3
-
-<<<<<<< HEAD
-UNISON for ns-3
-================================
+# UNISON for ns-3
 
 [![DOI](https://zenodo.org/badge/DOI/10.5281/zenodo.10077300.svg)](https://doi.org/10.5281/zenodo.10077300)
-=======
-## Table of Contents
->>>>>>> ebb59691
 
 A fast and user-transparent parallel simulator implementation for ns-3.
 More information about UNISON can be found in our EuroSys '24 paper (coming soon).
 
-<<<<<<< HEAD
 ## Getting Started
-=======
-> **NOTE**: Much more substantial information about ns-3 can be found at
-<https://www.nsnam.org>
->>>>>>> ebb59691
 
 The quickest way to get started is to type the command
 
@@ -31,7 +19,6 @@
 The `--enable-mtp` option will enable multi-threaded parallelization.
 You can verify UNISON is enabled by checking whether `Multithreaded Simulation : ON` appears in the optional feature list.
 
-<<<<<<< HEAD
 Now, let's build and run a DCTCP example with default sequential simulation and parallel simulation (using 4 threads) respectively:
 
 ```shell
@@ -42,17 +29,6 @@
 
 The simulation should finish in 4-5 minutes for `dctcp-example` and 1-2 minutes for `dctcp-example-mtp`, depending on your hardware and your build profile.
 The output in `*.dat` should be in accordance with the comments in the source file.
-=======
-The process of contributing to the ns-3 project varies with
-the people involved, the amount of time they can invest
-and the type of model they want to work on, but the current
-process that the project tries to follow is described here:
-<https://www.nsnam.org/developers/contributing-code/>
-
-This README excerpts some details from a more extensive
-tutorial that is maintained at:
-<https://www.nsnam.org/documentation/latest/>
->>>>>>> ebb59691
 
 The speedup of UNISON is more significant for larger topologies and traffic volumes.
 If you are interested in using it to simulate topologies like fat-tree, BCube and 2D-torus, please refer to [Running Evaluations](#running-evaluations).
@@ -61,12 +37,6 @@
 
 To understand how UNISON affects your model code, let's find the differences between two versions of the source files of the above example:
 
-<<<<<<< HEAD
-=======
-However, the real quick and dirty way to get started is to
-type the command
-
->>>>>>> ebb59691
 ```shell
 diff examples/tcp/dctcp-example.cc examples/mtp/dctcp-example-mtp.cc
 ```
@@ -146,7 +116,6 @@
 
 Modifications to the `network` module to make packets thread-safe:
 
-<<<<<<< HEAD
 ```
 src/network/model/buffer.cc                        |  15 +-
 src/network/model/buffer.h                         |   7 +
@@ -159,14 +128,9 @@
 src/network/model/socket.cc                        |   6 +
 src/network/utils/simple-net-device.cc             |   4 +
 ```
-=======
-All of that documentation should always be available from
-the ns-3 website: <https://www.nsnam.org/documentation/>.
->>>>>>> ebb59691
 
 Modifications to the `internet` module to make it thread-safe, plus adding per-flow ECMP routing and increasing # of available ports to support a large number of flows:
 
-<<<<<<< HEAD
 ```
 src/internet/model/global-route-manager-impl.cc    |   2 +
 src/internet/model/ipv4-end-point-demux.cc         |   2 +-
@@ -197,33 +161,15 @@
 src/nix-vector-routing/model/nix-vector-routing.cc |  92 ++
 src/nix-vector-routing/model/nix-vector-routing.h  |   8 +
 ```
-=======
-- a tutorial
-- a reference manual
-- models in the ns-3 model library
-- a wiki for user-contributed tips: <https://www.nsnam.org/wiki/>
-- API documentation generated using doxygen: this is
-  a reference manual, most likely not very well suited
-  as introductory text:
-  <https://www.nsnam.org/doxygen/index.html>
->>>>>>> ebb59691
 
 ### 3. Logging
 
 The reason behind UNISON's fast speed is that it divides the network into multiple logical processes (LPs) with fine granularity and schedules them dynamically.
 To get to know more details of such workflow, you can enable the following log component:
 
-<<<<<<< HEAD
 ```c++
 LogComponentEnable ("LogicalProcess", LOG_LEVEL_INFO);
 LogComponentEnable ("MultithreadedSimulatorImpl", LOG_LEVEL_INFO);
-=======
-If you have successfully installed git, you can get
-a copy of the development version with the following command:
-
-```shell
-git clone https://gitlab.com/nsnam/ns-3-dev.git
->>>>>>> ebb59691
 ```
 
 ### 4. Advanced Options
