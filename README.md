# UNISON for ns-3

<<<<<<< HEAD
[![DOI](https://zenodo.org/badge/DOI/10.5281/zenodo.10077300.svg)](https://doi.org/10.5281/zenodo.10077300)
[![CI](https://github.com/NASA-NJU/UNISON-for-ns-3/actions/workflows/per_commit.yml/badge.svg)](https://github.com/NASA-NJU/UNISON-for-ns-3/actions/workflows/per_commit.yml)

A fast and user-transparent parallel simulator implementation for ns-3.
More information about UNISON can be found in our EuroSys '24 paper (coming soon).

Supported ns-3 version: [3.36.1](tree/unison-3.36.1), [3.37](tree/unison-3.37), [3.38](tree/unison-3.38), [3.39](tree/unison-3.36.1).
We are trying to keep UNISON updated with the latest version of ns-3.
You can find each unison-enabled ns-3 version via `unison-*` tags.

## Getting Started

The quickest way to get started is to type the command
=======
[![codecov](https://codecov.io/gh/nsnam/ns-3-dev-git/branch/master/graph/badge.svg)](https://codecov.io/gh/nsnam/ns-3-dev-git/branch/master/)
[![Gitlab CI](https://gitlab.com/nsnam/ns-3-dev/badges/master/pipeline.svg)](https://gitlab.com/nsnam/ns-3-dev/-/pipelines)
[![Github CI](https://github.com/nsnam/ns-3-dev-git/actions/workflows/per_commit.yml/badge.svg)](https://github.com/nsnam/ns-3-dev-git/actions)

## Table of Contents

* [Overview](#overview-an-open-source-project)
* [Building ns-3](#building-ns-3)
* [Testing ns-3](#testing-ns-3)
* [Running ns-3](#running-ns-3)
* [ns-3 Documentation](#ns-3-documentation)
* [Working with the Development Version of ns-3](#working-with-the-development-version-of-ns-3)
* [Contributing to ns-3](#contributing-to-ns-3)
* [Reporting Issues](#reporting-issues)
* [ns-3 App Store](#ns-3-app-store)
>>>>>>> 4fdc985b

```shell
./ns3 configure --enable-mtp --enable-examples
```

<<<<<<< HEAD
> The build profile is set to default (which uses `-O2 -g` compiler flags) in this case.
> If you want to get `-O3` optimized build and discard all log outputs, please add `-d optimized` arguments.

The `--enable-mtp` option will enable multi-threaded parallelization.
You can verify UNISON is enabled by checking whether `Multithreaded Simulation : ON` appears in the optional feature list.

Now, let's build and run a DCTCP example with default sequential simulation and parallel simulation (using 4 threads) respectively:
=======
## Overview: An Open Source Project

ns-3 is a free open source project aiming to build a discrete-event
network simulator targeted for simulation research and education.
This is a collaborative project; we hope that
the missing pieces of the models we have not yet implemented
will be contributed by the community in an open collaboration
process. If you would like to contribute to ns-3, please check
the [Contributing to ns-3](#contributing-to-ns-3) section below.
>>>>>>> 4fdc985b

```shell
./ns3 build dctcp-example dctcp-example-mtp
time ./ns3 run dctcp-example
time ./ns3 run dctcp-example-mtp
```

The simulation should finish in 4-5 minutes for `dctcp-example` and 1-2 minutes for `dctcp-example-mtp`, depending on your hardware and your build profile.
The output in `*.dat` should be in accordance with the comments in the source file.

The speedup of UNISON is more significant for larger topologies and traffic volumes.
If you are interested in using it to simulate topologies like fat-tree, BCube and 2D-torus, please refer to [Running Evaluations](#running-evaluations).

<<<<<<< HEAD
## Speedup Your Existing Code

To understand how UNISON affects your model code, let's find the differences between two versions of the source files of the above example:

```shell
diff examples/tcp/dctcp-example.cc examples/mtp/dctcp-example-mtp.cc
```

It turns out that to bring UNISON to existing model code, all you need to do is to include the `ns3/mtp-interface.h` header file and add the following line at the beginning of the `main` function:

```c++
MtpInterface::Enable(numberOfThreads);
```

The parameter `numberOfThreads` is optional.
If it is omitted, the number of threads is automatically chosen and will not exceed the maximum number of available hardware threads on your system. If you want to enable UNISON for distributed simulation on existing MPI programs for further speedup, place the above line before MPI initialization.
=======
To build the set of default libraries and the example
programs included in this package, you need to use the
`ns3` tool. This tool provides a Waf-like API to the
underlying CMake build manager.
Detailed information on how to use `ns3` is included in the
[quick start guide](doc/installation/source/quick-start.rst).

Before building ns-3, you must configure it.
This step allows the configuration of the build options,
such as whether to enable the examples, tests and more.

To configure ns-3 with examples and tests enabled,
run the following command on the ns-3 main directory:

```shell
./ns3 configure --enable-examples --enable-tests
```

Then, build ns-3 by running the following command:

```shell
./ns3 build
```

By default, the build artifacts will be stored in the `build/` directory.

### Supported Platforms
>>>>>>> 4fdc985b

UNISON resolved a lot of thread-safety issues with ns-3's architecture.
You don't need to consider these issues on your own for most of the time, except if you have custom global statistics other than the built-in flow-monitor.
In the latter case, if multiple nodes can access your global statistics, you can replace them with atomic variables via `std::atomic<>`.
For complex custom data structures, you can create critical sections by adding

```c++
MtpInterface::CriticalSection cs;
```

<<<<<<< HEAD
at the beginning of your methods.
=======
## Testing ns-3

ns-3 contains test suites to validate the models and detect regressions.
To run the test suite, run the following command on the ns-3 main directory:

```shell
./test.py
```

More information about ns-3 tests is available in the
[test framework](doc/manual/source/test-framework.rst) section of the manual.

## Running ns-3
>>>>>>> 4fdc985b

In addition to the DCTCP example above, you can find other adapted examples in `examples/mtp`.

## Running Evaluations

To evaluate UNISON, please switch to [unison-evaluations](https://github.com/NASA-NJU/UNISON-for-ns-3/tree/unison-evaluations) branch, which is based on ns-3.36.1.
In this branch, you can find various topology models in the `scratch` folder.
There are a lot of parameters you can set for each topology.
We provided a utility script `exp.py` to compare these simulators and parameters.
We also provided `process.py` to convert these raw experiment data to CSV files suitable for plotting.
Please see the [README in that branch](https://github.com/NASA-NJU/UNISON-for-ns-3/tree/unison-evaluations) for more details.

The evaluated artifact (based on ns-3.36.1) is persistently indexed by DOI [10.5281/zenodo.10077300](https://doi.org/10.5281/zenodo.10077300).

## Module Documentation

### 1. Overview

UNISON for ns-3 is mainly implemented in the `mtp` module (located at `src/mtp/*`), which stands for multi-threaded parallelization.
This module contains three parts: A parallel simulator implementation `multithreaded-simulator-impl`, an interface to users `mtp-interface`, and `logical-process` to represent LPs in terms of parallel simulation.

All LPs and threads are stored in the `mtp-interface`.
It controls the simulation progress, schedules LPs to threads and manages the lifecycles of LPs and threads.
The interface also provides some methods and options for users to tweak the simulation.

Each LP's logic is implemented in `logical-process`. It contains most of the methods of the default sequential simulator plus some auxiliary methods for parallel simulation.

The simulator implementation `multithreaded-simulator-impl` is a derived class from the base simulator.
It converts calls to the base simulator into calls to logical processes based on the context of the current thread.
It also provides a partition method for automatic fine-grained topology partition.

For distributed simulation with MPI, we added `hybrid-simulator-impl` in the `mpi` module (located at `src/mpi/model/hybrid-simulator-impl*`).
This simulator uses both `mtp-interface` and `mpi-interface` to coordinate local LPs and global MPI communications.
We also modified the module to make it locally thread-safe.

### 2. Modifications to ns-3 Architecture

In addition to the `mtp` and `mpi` modules, we also modified the following part of the ns-3 architecture to make it thread-safe, also with some bug fixing for ns-3.
You can find the modifications to each unison-enabled ns-3 version via `git diff unison-* ns-*`.

Modifications to the build system to provide `--enable-mtp` option to enable/disable UNISON:

```
ns3                                                |    2 +
CMakeLists.txt                                     |    1 +
build-support/custom-modules/ns3-configtable.cmake |    3 +
build-support/macros-and-definitions.cmake         |   10 +
```

<<<<<<< HEAD
Modifications to the `core` module to make reference counting thread-safe:

```
src/core/CMakeLists.txt                            |    1 +
src/core/model/atomic-counter.h                    |   50 +
src/core/model/hash.h                              |   16 +
src/core/model/object.cc                           |    2 +
src/core/model/simple-ref-count.h                  |   11 +-
```

Modifications to the `network` module to make packets thread-safe:

```
src/network/model/buffer.cc                        |   15 +-
src/network/model/buffer.h                         |    7 +
src/network/model/byte-tag-list.cc                 |   14 +-
src/network/model/node.cc                          |    7 +
src/network/model/node.h                           |    7 +
src/network/model/packet-metadata.cc               |   26 +-
src/network/model/packet-metadata.h                |   14 +-
src/network/model/packet-tag-list.h                |   11 +-
src/network/model/socket.cc                        |    6 +
```
=======
That program should generate a `simple-global-routing.tr` text
trace file and a set of `simple-global-routing-xx-xx.pcap` binary
PCAP trace files, which can be read by `tcpdump -n -tt -r filename.pcap`.
The program source can be found in the `examples/routing` directory.

## Running ns-3 from Python
>>>>>>> 4fdc985b

Modifications to the `internet` module to make it thread-safe and add per-flow ECMP routing:

```
src/internet/model/global-route-manager-impl.cc    |    2 +
src/internet/model/ipv4-global-routing.cc          |   32 +-
src/internet/model/ipv4-global-routing.h           |    8 +-
src/internet/model/ipv4-packet-info-tag.cc         |    2 +
src/internet/model/ipv6-packet-info-tag.cc         |    2 +
src/internet/model/tcp-option.cc                   |    2 +-
```

Modifications to the `flow-monitor` module to make it thread-safe:

```
src/flow-monitor/model/flow-monitor.cc             |   48 +
src/flow-monitor/model/flow-monitor.h              |    4 +
src/flow-monitor/model/ipv4-flow-classifier.cc     |   12 +
src/flow-monitor/model/ipv4-flow-classifier.h      |    5 +
src/flow-monitor/model/ipv4-flow-probe.cc          |    2 +
src/flow-monitor/model/ipv6-flow-classifier.cc     |   12 +
src/flow-monitor/model/ipv6-flow-classifier.h      |    5 +
src/flow-monitor/model/ipv6-flow-probe.cc          |    2 +
```

Modifications to the `nix-vector-routing` module to make it thread-safe:

```
src/nix-vector-routing/model/nix-vector-routing.cc |   92 ++
src/nix-vector-routing/model/nix-vector-routing.h  |    8 +
```

Modifications to the `mpi` module to make it thread-safe with the hybrid simulator:

```
src/mpi/model/granted-time-window-mpi-interface.cc |   25 +
src/mpi/model/granted-time-window-mpi-interface.h  |    7 +
src/mpi/model/mpi-interface.cc                     |    3 +-
```

### 3. Logging

<<<<<<< HEAD
The reason behind UNISON's fast speed is that it divides the network into multiple logical processes (LPs) with fine granularity and schedules them dynamically.
To get to know more details of such workflow, you can enable the following log component:
=======
Use `help(ns)` to check the prototypes for all functions defined in the
ns3 namespace. To get more useful results, query specific classes of
interest and their functions e.g., `help(ns.Simulator)`.
>>>>>>> 4fdc985b

```c++
LogComponentEnable("LogicalProcess", LOG_LEVEL_INFO);
LogComponentEnable("MultithreadedSimulatorImpl", LOG_LEVEL_INFO);
```

<<<<<<< HEAD
### 4. Advanced Options

These options can be modified at the beginning of the `main` function using the native config syntax of ns-3.

You can also change the default maximum number of threads by setting
=======
Most ns-3 simulations are written in C++ and the documentation is
oriented towards C++ users. The ns-3 tutorial programs (`first.cc`,
`second.cc`, etc.) have Python equivalents, if you are looking for
some initial guidance on how to use the Python API. The Python
API may not be as full-featured as the C++ API, and an API guide
for what C++ APIs are supported or not from Python do not currently exist.
The project is looking for additional Python maintainers to improve
the support for future Python users.

## ns-3 Documentation

Once you have verified that your build of ns-3 works by running
the `simple-global-routing` example as outlined in the [running ns-3](#running-ns-3)
section, it is quite likely that you will want to get started on reading
some ns-3 documentation.
>>>>>>> 4fdc985b

```c++
Config::SetDefault("ns3::MultithreadedSimulatorImpl::MaxThreads", UintegerValue(8));
Config::SetDefault("ns3::HybridSimulatorImpl::MaxThreads", UintegerValue(8));
```

The automatic partition will cut off stateless links whose delay is above the threshold.
The threshold is automatically calculated based on the delay of every link.
If you are not satisfied with the partition results, you can set a custom threshold by setting

<<<<<<< HEAD
```c++
Config::SetDefault("ns3::MultithreadedSimulatorImpl::MinLookahead", TimeValue(NanoSeconds(500));
Config::SetDefault("ns3::HybridSimulatorImpl::MinLookahead", TimeValue(NanoSeconds(500));
```

The scheduling method determines the priority (estimated completion time of the next round) of each logical process.
There are five available options:

- `ByExecutionTime`: LPs with a higher execution time of the last round will have higher priority.
- `ByPendingEventCount`: LPs with more pending events of this round will have higher priority.
- `ByEventCount`: LPs with more pending events of this round will have higher priority.
- `BySimulationTime`: LPs with larger current clock time will have higher priority.
- `None`: Do not schedule. The partition's priority is based on their ID.

Many experiments show that the first one usually leads to better performance.
However, you can still choose one according to your taste by setting
=======
* a tutorial
* a reference manual
* models in the ns-3 model library
* a wiki for user-contributed tips: <https://www.nsnam.org/wiki/>
* API documentation generated using doxygen: this is
  a reference manual, most likely not very well suited
  as introductory text:
  <https://www.nsnam.org/doxygen/index.html>

## Working with the Development Version of ns-3

If you want to download and use the development version of ns-3, you
need to use the tool `git`. A quick and dirty cheat sheet is included
in the manual, but reading through the Git
tutorials found in the Internet is usually a good idea if you are not
familiar with it.

If you have successfully installed Git, you can get
a copy of the development version with the following command:
>>>>>>> 4fdc985b

```c++
GlobalValue::Bind("PartitionSchedulingMethod", StringValue("ByExecutionTime"));
```

<<<<<<< HEAD
By default, the scheduling period is 2 when the number of partitions is less than 16, 3 when it is less than 256, 4 when it is less than 4096, etc.
Since more partitions lead to more scheduling costs.
You can also set how frequently scheduling occurs by setting

```c++
GlobalValue::Bind("PartitionSchedulingPeriod", UintegerValue(4));
```

## Links

If you find the code useful, please consider citing our paper (coming soon).
Below are some links that may also be helpful to you:

- [ns-3 Tutorial](https://www.nsnam.org/docs/tutorial/html/index.html)
- [ns-3 Model Library](https://www.nsnam.org/docs/models/html/index.html)
- [ns-3 Manual](https://www.nsnam.org/docs/manual/html/index.html)
=======
However, we recommend to follow the GitLab guidelines for starters,
that includes creating a GitLab account, forking the ns-3-dev project
under the new account's name, and then cloning the forked repository.
You can find more information in the [manual](https://www.nsnam.org/docs/manual/html/working-with-git.html).

## Contributing to ns-3

The process of contributing to the ns-3 project varies with
the people involved, the amount of time they can invest
and the type of model they want to work on, but the current
process that the project tries to follow is described in the
[contributing code](https://www.nsnam.org/developers/contributing-code/)
website and in the [CONTRIBUTING.md](CONTRIBUTING.md) file.

## Reporting Issues

If you would like to report an issue, you can open a new issue in the
[GitLab issue tracker](https://gitlab.com/nsnam/ns-3-dev/-/issues).
Before creating a new issue, please check if the problem that you are facing
was already reported and contribute to the discussion, if necessary.

## ns-3 App Store

The official [ns-3 App Store](https://apps.nsnam.org/) is a centralized directory
listing third-party modules for ns-3 available on the Internet.

More information on how to submit an ns-3 module to the ns-3 App Store is available
in the [ns-3 App Store documentation](https://www.nsnam.org/docs/contributing/html/external.html).
>>>>>>> 4fdc985b
<|MERGE_RESOLUTION|>--- conflicted
+++ resolved
@@ -1,6 +1,5 @@
 # UNISON for ns-3
 
-<<<<<<< HEAD
 [![DOI](https://zenodo.org/badge/DOI/10.5281/zenodo.10077300.svg)](https://doi.org/10.5281/zenodo.10077300)
 [![CI](https://github.com/NASA-NJU/UNISON-for-ns-3/actions/workflows/per_commit.yml/badge.svg)](https://github.com/NASA-NJU/UNISON-for-ns-3/actions/workflows/per_commit.yml)
 
@@ -14,29 +13,11 @@
 ## Getting Started
 
 The quickest way to get started is to type the command
-=======
-[![codecov](https://codecov.io/gh/nsnam/ns-3-dev-git/branch/master/graph/badge.svg)](https://codecov.io/gh/nsnam/ns-3-dev-git/branch/master/)
-[![Gitlab CI](https://gitlab.com/nsnam/ns-3-dev/badges/master/pipeline.svg)](https://gitlab.com/nsnam/ns-3-dev/-/pipelines)
-[![Github CI](https://github.com/nsnam/ns-3-dev-git/actions/workflows/per_commit.yml/badge.svg)](https://github.com/nsnam/ns-3-dev-git/actions)
-
-## Table of Contents
-
-* [Overview](#overview-an-open-source-project)
-* [Building ns-3](#building-ns-3)
-* [Testing ns-3](#testing-ns-3)
-* [Running ns-3](#running-ns-3)
-* [ns-3 Documentation](#ns-3-documentation)
-* [Working with the Development Version of ns-3](#working-with-the-development-version-of-ns-3)
-* [Contributing to ns-3](#contributing-to-ns-3)
-* [Reporting Issues](#reporting-issues)
-* [ns-3 App Store](#ns-3-app-store)
->>>>>>> 4fdc985b
 
 ```shell
 ./ns3 configure --enable-mtp --enable-examples
 ```
 
-<<<<<<< HEAD
 > The build profile is set to default (which uses `-O2 -g` compiler flags) in this case.
 > If you want to get `-O3` optimized build and discard all log outputs, please add `-d optimized` arguments.
 
@@ -44,17 +25,6 @@
 You can verify UNISON is enabled by checking whether `Multithreaded Simulation : ON` appears in the optional feature list.
 
 Now, let's build and run a DCTCP example with default sequential simulation and parallel simulation (using 4 threads) respectively:
-=======
-## Overview: An Open Source Project
-
-ns-3 is a free open source project aiming to build a discrete-event
-network simulator targeted for simulation research and education.
-This is a collaborative project; we hope that
-the missing pieces of the models we have not yet implemented
-will be contributed by the community in an open collaboration
-process. If you would like to contribute to ns-3, please check
-the [Contributing to ns-3](#contributing-to-ns-3) section below.
->>>>>>> 4fdc985b
 
 ```shell
 ./ns3 build dctcp-example dctcp-example-mtp
@@ -68,7 +38,6 @@
 The speedup of UNISON is more significant for larger topologies and traffic volumes.
 If you are interested in using it to simulate topologies like fat-tree, BCube and 2D-torus, please refer to [Running Evaluations](#running-evaluations).
 
-<<<<<<< HEAD
 ## Speedup Your Existing Code
 
 To understand how UNISON affects your model code, let's find the differences between two versions of the source files of the above example:
@@ -85,35 +54,6 @@
 
 The parameter `numberOfThreads` is optional.
 If it is omitted, the number of threads is automatically chosen and will not exceed the maximum number of available hardware threads on your system. If you want to enable UNISON for distributed simulation on existing MPI programs for further speedup, place the above line before MPI initialization.
-=======
-To build the set of default libraries and the example
-programs included in this package, you need to use the
-`ns3` tool. This tool provides a Waf-like API to the
-underlying CMake build manager.
-Detailed information on how to use `ns3` is included in the
-[quick start guide](doc/installation/source/quick-start.rst).
-
-Before building ns-3, you must configure it.
-This step allows the configuration of the build options,
-such as whether to enable the examples, tests and more.
-
-To configure ns-3 with examples and tests enabled,
-run the following command on the ns-3 main directory:
-
-```shell
-./ns3 configure --enable-examples --enable-tests
-```
-
-Then, build ns-3 by running the following command:
-
-```shell
-./ns3 build
-```
-
-By default, the build artifacts will be stored in the `build/` directory.
-
-### Supported Platforms
->>>>>>> 4fdc985b
 
 UNISON resolved a lot of thread-safety issues with ns-3's architecture.
 You don't need to consider these issues on your own for most of the time, except if you have custom global statistics other than the built-in flow-monitor.
@@ -124,23 +64,7 @@
 MtpInterface::CriticalSection cs;
 ```
 
-<<<<<<< HEAD
 at the beginning of your methods.
-=======
-## Testing ns-3
-
-ns-3 contains test suites to validate the models and detect regressions.
-To run the test suite, run the following command on the ns-3 main directory:
-
-```shell
-./test.py
-```
-
-More information about ns-3 tests is available in the
-[test framework](doc/manual/source/test-framework.rst) section of the manual.
-
-## Running ns-3
->>>>>>> 4fdc985b
 
 In addition to the DCTCP example above, you can find other adapted examples in `examples/mtp`.
 
@@ -190,7 +114,6 @@
 build-support/macros-and-definitions.cmake         |   10 +
 ```
 
-<<<<<<< HEAD
 Modifications to the `core` module to make reference counting thread-safe:
 
 ```
@@ -214,14 +137,6 @@
 src/network/model/packet-tag-list.h                |   11 +-
 src/network/model/socket.cc                        |    6 +
 ```
-=======
-That program should generate a `simple-global-routing.tr` text
-trace file and a set of `simple-global-routing-xx-xx.pcap` binary
-PCAP trace files, which can be read by `tcpdump -n -tt -r filename.pcap`.
-The program source can be found in the `examples/routing` directory.
-
-## Running ns-3 from Python
->>>>>>> 4fdc985b
 
 Modifications to the `internet` module to make it thread-safe and add per-flow ECMP routing:
 
@@ -264,43 +179,19 @@
 
 ### 3. Logging
 
-<<<<<<< HEAD
 The reason behind UNISON's fast speed is that it divides the network into multiple logical processes (LPs) with fine granularity and schedules them dynamically.
 To get to know more details of such workflow, you can enable the following log component:
-=======
-Use `help(ns)` to check the prototypes for all functions defined in the
-ns3 namespace. To get more useful results, query specific classes of
-interest and their functions e.g., `help(ns.Simulator)`.
->>>>>>> 4fdc985b
 
 ```c++
 LogComponentEnable("LogicalProcess", LOG_LEVEL_INFO);
 LogComponentEnable("MultithreadedSimulatorImpl", LOG_LEVEL_INFO);
 ```
 
-<<<<<<< HEAD
 ### 4. Advanced Options
 
 These options can be modified at the beginning of the `main` function using the native config syntax of ns-3.
 
 You can also change the default maximum number of threads by setting
-=======
-Most ns-3 simulations are written in C++ and the documentation is
-oriented towards C++ users. The ns-3 tutorial programs (`first.cc`,
-`second.cc`, etc.) have Python equivalents, if you are looking for
-some initial guidance on how to use the Python API. The Python
-API may not be as full-featured as the C++ API, and an API guide
-for what C++ APIs are supported or not from Python do not currently exist.
-The project is looking for additional Python maintainers to improve
-the support for future Python users.
-
-## ns-3 Documentation
-
-Once you have verified that your build of ns-3 works by running
-the `simple-global-routing` example as outlined in the [running ns-3](#running-ns-3)
-section, it is quite likely that you will want to get started on reading
-some ns-3 documentation.
->>>>>>> 4fdc985b
 
 ```c++
 Config::SetDefault("ns3::MultithreadedSimulatorImpl::MaxThreads", UintegerValue(8));
@@ -311,7 +202,6 @@
 The threshold is automatically calculated based on the delay of every link.
 If you are not satisfied with the partition results, you can set a custom threshold by setting
 
-<<<<<<< HEAD
 ```c++
 Config::SetDefault("ns3::MultithreadedSimulatorImpl::MinLookahead", TimeValue(NanoSeconds(500));
 Config::SetDefault("ns3::HybridSimulatorImpl::MinLookahead", TimeValue(NanoSeconds(500));
@@ -328,33 +218,11 @@
 
 Many experiments show that the first one usually leads to better performance.
 However, you can still choose one according to your taste by setting
-=======
-* a tutorial
-* a reference manual
-* models in the ns-3 model library
-* a wiki for user-contributed tips: <https://www.nsnam.org/wiki/>
-* API documentation generated using doxygen: this is
-  a reference manual, most likely not very well suited
-  as introductory text:
-  <https://www.nsnam.org/doxygen/index.html>
-
-## Working with the Development Version of ns-3
-
-If you want to download and use the development version of ns-3, you
-need to use the tool `git`. A quick and dirty cheat sheet is included
-in the manual, but reading through the Git
-tutorials found in the Internet is usually a good idea if you are not
-familiar with it.
-
-If you have successfully installed Git, you can get
-a copy of the development version with the following command:
->>>>>>> 4fdc985b
 
 ```c++
 GlobalValue::Bind("PartitionSchedulingMethod", StringValue("ByExecutionTime"));
 ```
 
-<<<<<<< HEAD
 By default, the scheduling period is 2 when the number of partitions is less than 16, 3 when it is less than 256, 4 when it is less than 4096, etc.
 Since more partitions lead to more scheduling costs.
 You can also set how frequently scheduling occurs by setting
@@ -370,34 +238,4 @@
 
 - [ns-3 Tutorial](https://www.nsnam.org/docs/tutorial/html/index.html)
 - [ns-3 Model Library](https://www.nsnam.org/docs/models/html/index.html)
-- [ns-3 Manual](https://www.nsnam.org/docs/manual/html/index.html)
-=======
-However, we recommend to follow the GitLab guidelines for starters,
-that includes creating a GitLab account, forking the ns-3-dev project
-under the new account's name, and then cloning the forked repository.
-You can find more information in the [manual](https://www.nsnam.org/docs/manual/html/working-with-git.html).
-
-## Contributing to ns-3
-
-The process of contributing to the ns-3 project varies with
-the people involved, the amount of time they can invest
-and the type of model they want to work on, but the current
-process that the project tries to follow is described in the
-[contributing code](https://www.nsnam.org/developers/contributing-code/)
-website and in the [CONTRIBUTING.md](CONTRIBUTING.md) file.
-
-## Reporting Issues
-
-If you would like to report an issue, you can open a new issue in the
-[GitLab issue tracker](https://gitlab.com/nsnam/ns-3-dev/-/issues).
-Before creating a new issue, please check if the problem that you are facing
-was already reported and contribute to the discussion, if necessary.
-
-## ns-3 App Store
-
-The official [ns-3 App Store](https://apps.nsnam.org/) is a centralized directory
-listing third-party modules for ns-3 available on the Internet.
-
-More information on how to submit an ns-3 module to the ns-3 App Store is available
-in the [ns-3 App Store documentation](https://www.nsnam.org/docs/contributing/html/external.html).
->>>>>>> 4fdc985b
+- [ns-3 Manual](https://www.nsnam.org/docs/manual/html/index.html)